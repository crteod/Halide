--- conflicted
+++ resolved
@@ -177,7 +177,6 @@
   endforeach()
 endforeach()
 
-<<<<<<< HEAD
 # Make a target that aggregates a number of other targets;
 # this can be used to group builds (e.g. "build_tests")
 # or to execute targets (by adding executable custom-commands);
@@ -245,9 +244,6 @@
 # add_to_group(run_tests test_performance BUILD)
 # add_to_group(run_tests test_auto_schedule BUILD)
 
-add_subdirectory(tools)
-=======
->>>>>>> f92f86d2
 add_subdirectory(src)
 add_subdirectory(tools)
 option(WITH_TESTS "Build tests" ON)
