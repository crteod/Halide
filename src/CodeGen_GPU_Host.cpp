#include <sstream>

#include "CodeGen_GPU_Host.h"
#include "CodeGen_PTX_Dev.h"
#include "CodeGen_OpenCL_Dev.h"
#include "CodeGen_SPIR_Dev.h"
#include "IROperator.h"
#include "IRPrinter.h"
#include "Debug.h"
#include "CodeGen_Internal.h"
#include "Util.h"
#include "Bounds.h"
#include "Simplify.h"

#ifdef _MSC_VER
// TODO: This is untested
#define NOMINMAX
#include <windows.h>
static bool have_symbol(const char *s) {
    return GetProcAddress(GetModuleHandle(NULL), s) != NULL;
}
#else
#include <dlfcn.h>
static bool have_symbol(const char *s) {
    return dlsym(NULL, s) != NULL;
}
#endif

namespace Halide {
namespace Internal {

extern "C" { typedef struct CUctx_st *CUcontext; }

// A single global cuda context to share between jitted functions
int (*cuCtxDestroy)(CUctx_st *) = 0;
struct SharedCudaContext {
    CUctx_st *ptr;

    // Will be created on first use by a jitted kernel that uses it
    SharedCudaContext() : ptr(0) {
    }

    // Freed on program exit
    ~SharedCudaContext() {
        debug(1) << "Cleaning up cuda context: " << ptr << ", " << cuCtxDestroy << "\n";
        if (ptr && cuCtxDestroy) {
            (*cuCtxDestroy)(ptr);
            ptr = 0;
        }
    }
} cuda_ctx;

// A single global OpenCL context and command queue to share among modules.
void * cl_ctx = 0;
void * cl_q = 0;

using std::vector;
using std::string;
using std::map;

using namespace llvm;


// Sniff the contents of a kernel to extracts the bounds of all the
// thread indices (so we know how many threads to launch), and the max
// size of each allocation (so we know how much local and shared
// memory to allocate).
class ExtractBounds : public IRVisitor {
public:

    Expr thread_extent[4];
    Expr block_extent[4];
    map<string, Expr> shared_allocations;
    map<string, Expr> local_allocations;

    ExtractBounds(Stmt s) : inside_thread(false) {
        s.accept(this);
        for (int i = 0; i < 4; i++) {
            if (!thread_extent[i].defined()) {
                thread_extent[i] = 1;
            } else {
                thread_extent[i] = simplify(thread_extent[i]);
            }
            if (!block_extent[i].defined()) {
                block_extent[i] = 1;
            } else {
                block_extent[i] = simplify(block_extent[i]);
            }
        }
    }

private:

    bool inside_thread;
    Scope<Interval> scope;

    using IRVisitor::visit;

    Expr unify(Expr a, Expr b) {
        if (!a.defined()) return b;
        if (!b.defined()) return a;
        return Halide::max(a, b);
    }

    void visit(const For *loop) {
        // What's the largest the extent could be?
        Expr max_extent = bounds_of_expr_in_scope(loop->extent, scope).max;

        bool old_inside_thread = inside_thread;

        if (ends_with(loop->name, ".threadidx")) {
            thread_extent[0] = unify(thread_extent[0], max_extent);
            inside_thread = true;
        } else if (ends_with(loop->name, ".threadidy")) {
            thread_extent[1] = unify(thread_extent[1], max_extent);
            inside_thread = true;
        } else if (ends_with(loop->name, ".threadidz")) {
            thread_extent[2] = unify(thread_extent[2], max_extent);
            inside_thread = true;
        } else if (ends_with(loop->name, ".threadidw")) {
            thread_extent[3] = unify(thread_extent[3], max_extent);
            inside_thread = true;
        } else if (ends_with(loop->name, ".blockidx")) {
            block_extent[0] = unify(block_extent[0], max_extent);
        } else if (ends_with(loop->name, ".blockidy")) {
            block_extent[1] = unify(block_extent[1], max_extent);
        } else if (ends_with(loop->name, ".blockidz")) {
            block_extent[2] = unify(block_extent[2], max_extent);
        } else if (ends_with(loop->name, ".blockidw")) {
            block_extent[3] = unify(block_extent[3], max_extent);
        }

        // What's the largest the loop variable could be?
        Expr max_loop = bounds_of_expr_in_scope(loop->min + loop->extent - 1, scope).max;
        Expr min_loop = bounds_of_expr_in_scope(loop->min, scope).min;

        scope.push(loop->name, Interval(min_loop, max_loop));

        // Recurse into the loop body
        loop->body.accept(this);

        scope.pop(loop->name);

        inside_thread = old_inside_thread;
    }

    void visit(const LetStmt *let) {
        Interval bounds = bounds_of_expr_in_scope(let->value, scope);
        scope.push(let->name, bounds);
        let->body.accept(this);
        scope.pop(let->name);
    }

    void visit(const Allocate *allocate) {
        map<string, Expr> &table = inside_thread ? local_allocations : shared_allocations;

        // We should only encounter each allocate once
        assert(table.find(allocate->name) == table.end());

        Expr size;
        if (allocate->extents.size() == 0) {
            size = 1;
        } else {
            size = allocate->extents[0];
            // TODO: worry about overflow
            for (size_t i = 1; i < allocate->extents.size(); i++) {
                size *= allocate->extents[i];
            }
            size = simplify(size);
        }

        // What's the largest this allocation could be (in bytes)?
        Expr elements = bounds_of_expr_in_scope(size, scope).max;
        int bytes_per_element = allocate->type.bits/8;
        table[allocate->name] = simplify(elements * bytes_per_element);

        allocate->body.accept(this);
    }
};

// Is a buffer ever used on the host? Used on the device? Determines
// whether we need to allocate memory for each. (TODO: consider
// debug_to_file on host of a buffer only used on device)
class WhereIsBufferUsed : public IRVisitor {
public:
    string buf;
    bool used_on_host, used_on_device,
        written_on_host, read_on_host,
        written_on_device, read_on_device;
    WhereIsBufferUsed(string b) : buf(b),
                                  used_on_host(false),
                                  used_on_device(false),
                                  written_on_host(false),
                                  read_on_host(false),
                                  written_on_device(false),
                                  read_on_device(false),
                                  in_device_code(false) {}

private:
    bool in_device_code;

    using IRVisitor::visit;

    void visit(const For *op) {
        if (CodeGen_GPU_Dev::is_gpu_var(op->name)) {
            op->min.accept(this);
            op->extent.accept(this);
            bool old_in_device = in_device_code;
            in_device_code = true;
            op->body.accept(this);
            in_device_code = old_in_device;
        } else {
            IRVisitor::visit(op);
        }
    }

    void visit(const Load *op) {
        if (op->name == buf) {
            if (in_device_code) {
                used_on_device = true;
                read_on_device = true;
            } else {
                used_on_host = true;
                read_on_host = true;
            }
        }
        IRVisitor::visit(op);
    }

    void visit(const Store *op) {
        if (op->name == buf) {
            if (in_device_code) {
                used_on_device = true;
                written_on_device = true;
            } else {
                used_on_host = true;
                written_on_host = true;
            }
        }
        IRVisitor::visit(op);
    }
};


class GPU_Host_Closure : public Halide::Internal::Closure {
public:
    static GPU_Host_Closure make(Stmt s, const std::string &lv, bool skip_gpu_loops=false) {
        GPU_Host_Closure c;
        c.skip_gpu_loops = skip_gpu_loops;
        c.ignore.push(lv, 0);
        s.accept(&c);
        return c;
    }

    vector<Argument> arguments();

protected:
    using Internal::Closure::visit;

    void visit(const For *op);

    bool skip_gpu_loops;
};

vector<Argument> GPU_Host_Closure::arguments() {
    vector<Argument> res;
    for (map<string, Type>::const_iterator iter = vars.begin(); iter != vars.end(); ++iter) {
        debug(2) << "var: " << iter->first << "\n";
        res.push_back(Argument(iter->first, false, iter->second));
    }
    for (map<string, BufferRef>::const_iterator iter = buffers.begin(); iter != buffers.end(); ++iter) {
        debug(2) << "buffer: " << iter->first;
        if (iter->second.read) debug(2) << " (read)";
        if (iter->second.write) debug(2) << " (write)";
        debug(2) << "\n";

        res.push_back(Argument(iter->first, true, iter->second.type));
    }
    return res;
}


void GPU_Host_Closure::visit(const For *loop) {
    if (skip_gpu_loops &&
        CodeGen_GPU_Dev::is_gpu_var(loop->name)) {
        return;
    }
    Internal::Closure::visit(loop);
}


template<typename CodeGen_CPU>
bool CodeGen_GPU_Host<CodeGen_CPU>::lib_cuda_linked = false;

template<typename CodeGen_CPU>
CodeGen_GPU_Host<CodeGen_CPU>::CodeGen_GPU_Host(Target target) :
    CodeGen_CPU(target),
    dev_malloc_fn(NULL),
    dev_free_fn(NULL),
    copy_to_dev_fn(NULL),
    copy_to_host_fn(NULL),
    dev_run_fn(NULL),
    dev_sync_fn(NULL),
    cgdev(make_dev(target)) {
}

template<typename CodeGen_CPU>
CodeGen_GPU_Dev* CodeGen_GPU_Host<CodeGen_CPU>::make_dev(Target t)
{
    if (t.features & Target::CUDA) {
        debug(1) << "Constructing CUDA device codegen\n";
        return new CodeGen_PTX_Dev();
    } else if (t.features & Target::SPIR64) {
        debug(1) << "Constructing SPIR64 device codegen\n";
        return new CodeGen_SPIR_Dev(64);
    } else if (t.features & Target::SPIR) {
        debug(1) << "Constructing SPIR device codegen\n";
        return new CodeGen_SPIR_Dev(32);
    } else if (t.features & Target::OpenCL) {
        debug(1) << "Constructing OpenCL device codegen\n";
        return new CodeGen_OpenCL_Dev();
    } else {
        assert(false && "Requested unknown GPU target");
        return NULL;
    }
}

template<typename CodeGen_CPU>
CodeGen_GPU_Host<CodeGen_CPU>::~CodeGen_GPU_Host() {
    delete cgdev;
}

template<typename CodeGen_CPU>
void CodeGen_GPU_Host<CodeGen_CPU>::compile(Stmt stmt, string name,
                                            const vector<Argument> &args,
                                            const vector<Buffer> &images_to_embed) {

    init_module();

    // also set up the child codegenerator - this is set up once per
    // PTX_Host::compile, and reused across multiple PTX_Dev::compile
    // invocations for different kernels.
    cgdev->init_module();

    module = get_initial_module_for_target(target, context);

    // grab runtime helper functions
    dev_malloc_fn = module->getFunction("halide_dev_malloc");
    assert(dev_malloc_fn && "Could not find halide_dev_malloc in module");

    dev_free_fn = module->getFunction("halide_dev_free");
    assert(dev_free_fn && "Could not find halide_dev_free in module");

    copy_to_host_fn = module->getFunction("halide_copy_to_host");
    assert(copy_to_host_fn && "Could not find halide_copy_to_host in module");

    copy_to_dev_fn = module->getFunction("halide_copy_to_dev");
    assert(copy_to_dev_fn && "Could not find halide_copy_to_dev in module");

    dev_run_fn = module->getFunction("halide_dev_run");
    assert(dev_run_fn && "Could not find halide_dev_run in module");

    dev_sync_fn = module->getFunction("halide_dev_sync");
    assert(dev_sync_fn && "Could not find halide_dev_sync in module");

    // Fix the target triple
    debug(1) << "Target triple of initial module: " << module->getTargetTriple() << "\n";

    llvm::Triple triple = CodeGen_CPU::get_target_triple();
    module->setTargetTriple(triple.str());

    debug(1) << "Target triple of initial module: " << module->getTargetTriple() << "\n";


    // Pass to the generic codegen
    CodeGen::compile(stmt, name, args, images_to_embed);

    // Unset constant flag for embedded image global variables
    for (size_t i = 0; i < images_to_embed.size(); i++) {
      string name = images_to_embed[i].name();
      GlobalVariable *global = module->getNamedGlobal(name + ".buffer");
      global->setConstant(false);
    }

    std::vector<char> kernel_src = cgdev->compile_to_src();

    Value *kernel_src_ptr = CodeGen_CPU::create_constant_binary_blob(kernel_src, "halide_kernel_src");

    // Jump to the start of the function and insert a call to halide_init_kernels
    builder->SetInsertPoint(function->getEntryBlock().getFirstInsertionPt());
    Value *user_context = get_user_context();
    Value *kernel_size = ConstantInt::get(i32, kernel_src.size());
    Value *init = module->getFunction("halide_init_kernels");
    assert(init && "Could not find function halide_init_kernels in initial module");
    Value *state = builder->CreateCall4(init, user_context,
                                        builder->CreateLoad(get_module_state()),
                                        kernel_src_ptr, kernel_size);
    builder->CreateStore(state, get_module_state());

    // Optimize the module
    CodeGen::optimize_module();
}

template<typename CodeGen_CPU>
void CodeGen_GPU_Host<CodeGen_CPU>::jit_init(ExecutionEngine *ee, Module *module) {

    // Make sure extern cuda calls inside the module point to the
    // right things. If cuda is already linked in we should be
    // fine. If not we need to tell llvm to load it.
    if (target.features & Target::CUDA && !lib_cuda_linked) {
        // First check if libCuda has already been linked
        // in. If so we shouldn't need to set any mappings.
        if (have_symbol("cuInit")) {
            debug(1) << "This program was linked to cuda already\n";
        } else {
            debug(1) << "Looking for cuda shared library...\n";
            string error;
            llvm::sys::DynamicLibrary::LoadLibraryPermanently("libcuda.so", &error);
            if (!error.empty()) {
                error.clear();
                llvm::sys::DynamicLibrary::LoadLibraryPermanently("libcuda.dylib", &error);
            }
            if (!error.empty()) {
                error.clear();
                llvm::sys::DynamicLibrary::LoadLibraryPermanently("/Library/Frameworks/CUDA.framework/CUDA", &error);
            }
            if (!error.empty()) {
                error.clear();
                llvm::sys::DynamicLibrary::LoadLibraryPermanently("nvcuda.dll", &error);
            }
            assert(error.empty() && "Could not find libcuda.so, libcuda.dylib, or nvcuda.dll");
        }
        lib_cuda_linked = true;

        // Now dig out cuCtxDestroy_v2 so that we can clean up the
        // shared context at termination
        void *ptr = llvm::sys::DynamicLibrary::SearchForAddressOfSymbol("cuCtxDestroy_v2");
        assert(ptr && "Could not find cuCtxDestroy_v2 in cuda library");

        cuCtxDestroy = reinterpret_bits<int (*)(CUctx_st *)>(ptr);

    } else if (target.features & Target::OpenCL) {
        // First check if libOpenCL has already been linked
        // in. If so we shouldn't need to set any mappings.
        if (have_symbol("clCreateContext")) {
            debug(1) << "This program was linked to OpenCL already\n";
        } else {
            debug(1) << "Looking for OpenCL shared library...\n";
            string error;
            llvm::sys::DynamicLibrary::LoadLibraryPermanently("libOpenCL.so", &error);
            if (!error.empty()) {
                error.clear();
                llvm::sys::DynamicLibrary::LoadLibraryPermanently("/System/Library/Frameworks/OpenCL.framework/OpenCL", &error);
            }
            if (!error.empty()) {
                error.clear();
                llvm::sys::DynamicLibrary::LoadLibraryPermanently("opencl.dll", &error); // TODO: test on Windows
            }
            assert(error.empty() && "Could not find libopencl.so, OpenCL.framework, or opencl.dll");
        }
    }
}

template<typename CodeGen_CPU>
void CodeGen_GPU_Host<CodeGen_CPU>::jit_finalize(ExecutionEngine *ee, Module *module, vector<void (*)()> *cleanup_routines) {
    if (target.features & Target::CUDA) {
        // Remap the cuda_ctx of PTX host modules to a shared location for all instances.
        // CUDA behaves much better when you don't initialize >2 contexts.
        llvm::Function *fn = module->getFunction("halide_set_cuda_context");
        assert(fn && "Could not find halide_set_cuda_context in module");
        void *f = ee->getPointerToFunction(fn);
        assert(f && "Could not find compiled form of halide_set_cuda_context in module");
        void (*set_cuda_context)(CUcontext *) =
            reinterpret_bits<void (*)(CUcontext *)>(f);
        set_cuda_context(&cuda_ctx.ptr);

        // When the module dies, we need to call halide_release
        fn = module->getFunction("halide_release");
        assert(fn && "Could not find halide_release in module");
        f = ee->getPointerToFunction(fn);
        assert(f && "Could not find compiled form of halide_release in module");
        void (*cleanup_routine)() =
            reinterpret_bits<void (*)()>(f);
        cleanup_routines->push_back(cleanup_routine);
    } else if (target.features & Target::OpenCL) {
        // Share the same cl_ctx, cl_q across all OpenCL modules.
        llvm::Function *fn = module->getFunction("halide_set_cl_context");
        assert(fn && "Could not find halide_set_cl_context in module");
        void *f = ee->getPointerToFunction(fn);
        assert(f && "Could not find compiled form of halide_set_cl_context in module");
        void (*set_cl_context)(void **, void **) =
            reinterpret_bits<void (*)(void **, void **)>(f);
        set_cl_context(&cl_ctx, &cl_q);

        // When the module dies, we need to call halide_release
        fn = module->getFunction("halide_release");
        assert(fn && "Could not find halide_release in module");
        f = ee->getPointerToFunction(fn);
        assert(f && "Could not find compiled form of halide_release in module");
        void (*cleanup_routine)() =
            reinterpret_bits<void (*)()>(f);
        cleanup_routines->push_back(cleanup_routine);
    }
}

template<typename CodeGen_CPU>
void CodeGen_GPU_Host<CodeGen_CPU>::visit(const For *loop) {
    if (CodeGen_GPU_Dev::is_gpu_var(loop->name)) {
        debug(2) << "Kernel launch: " << loop->name << "\n";

        // compute kernel launch bounds
        ExtractBounds bounds(loop);

        Expr n_tid_x   = bounds.thread_extent[0];
        Expr n_tid_y   = bounds.thread_extent[1];
        Expr n_tid_z   = bounds.thread_extent[2];
        Expr n_tid_w   = bounds.thread_extent[3];
        Expr n_blkid_x = bounds.block_extent[0];
        Expr n_blkid_y = bounds.block_extent[1];
        Expr n_blkid_z = bounds.block_extent[2];
        Expr n_blkid_w = bounds.block_extent[3];
        debug(2) << "Kernel bounds: ("
               << n_tid_x << ", " << n_tid_y << ", " << n_tid_z << ", " << n_tid_w << ") threads, ("
               << n_blkid_x << ", " << n_blkid_y << ", " << n_blkid_z << ", " << n_blkid_w << ") blocks\n";

        // compute a closure over the state passed into the kernel
        GPU_Host_Closure c = GPU_Host_Closure::make(loop, loop->name);

        // Note that we currently do nothing with the thread-local
        // allocations found. Currently we only handle const-sized
        // ones, and we handle those by generating allocas at the top
        // of the device kernel.

        // Compute and pass in offsets into shared memory for all the internal allocations
        Expr n_threads = n_tid_x * n_tid_y * n_tid_z * n_tid_w;
        Value *shared_mem_size = ConstantInt::get(i32, 0);
        vector<string> shared_mem_allocations;
        for (map<string, Expr>::iterator iter = bounds.shared_allocations.begin();
             iter != bounds.shared_allocations.end(); ++iter) {

            // TODO: Might offsets into shared memory need to be
            // aligned? What if it's OpenCL and the kernel does vector
            // loads?
            debug(2) << "Internal shared allocation" << iter->first
                     << " has max size " << iter->second << "\n";

            Value *size = codegen(iter->second);

            string name = iter->first + ".shared_mem";
            shared_mem_allocations.push_back(name);
            sym_push(name, shared_mem_size);
            c.vars[name] = Int(32);

            shared_mem_size = builder->CreateAdd(shared_mem_size, size);
        }

        // compile the kernel
        string kernel_name = unique_name("kernel_" + loop->name, false);
        for (size_t i = 0; i < kernel_name.size(); i++) {
            switch (kernel_name[i]) {
            case '$':
            case '.':
                kernel_name[i] = '_';
                break;
            default:
                break;
            }
        }
        cgdev->add_kernel(loop, kernel_name, c.arguments());

        map<string, Closure::BufferRef>::iterator it;
        for (it = c.buffers.begin(); it != c.buffers.end(); ++it) {
            // While internal buffers have all had their device
            // allocations done via static analysis, external ones
            // need to be dynamically checked
            Value *user_context = get_user_context();
            Value *buf = sym_get(it->first + ".buffer");
            debug(4) << "halide_dev_malloc " << it->first << "\n";
            builder->CreateCall2(dev_malloc_fn, user_context, buf);

            // Anything dirty on the cpu that gets read on the gpu
            // needs to be copied over
            if (it->second.read) {
                debug(4) << "halide_copy_to_dev " << it->first << "\n";
                builder->CreateCall2(copy_to_dev_fn, user_context, buf);
            }
        }

        // get the actual name of the generated kernel for this loop
        kernel_name = cgdev->get_current_kernel_name();
        debug(2) << "Compiled launch to kernel \"" << kernel_name << "\"\n";
        Value *entry_name_str = builder->CreateGlobalStringPtr(kernel_name, "entry_name");

        llvm::Type *target_size_t_type = (target.bits == 32) ? i32 : i64;

        // build the kernel arguments array
        vector<Argument> closure_args = c.arguments();
        llvm::PointerType *arg_t = i8->getPointerTo(); // void*
        int num_args = (int)closure_args.size();

        Value *gpu_args_arr =
            create_alloca_at_entry(ArrayType::get(arg_t, num_args+1), // NULL-terminated list
                                   num_args+1,
                                   kernel_name + "_args");

        Value *gpu_arg_sizes_arr =
            create_alloca_at_entry(ArrayType::get(target_size_t_type, num_args+1), // NULL-terminated list of size_t's
                                   num_args+1,
                                   kernel_name + "_arg_sizes");

        for (int i = 0; i < num_args; i++) {
            // get the closure argument
            string name = closure_args[i].name;
            Value *val;

            if (closure_args[i].is_buffer) {
                // If it's a buffer, dereference the dev handle
                val = buffer_dev(sym_get(name + ".buffer"));
            } else {
                // Otherwise just look up the symbol
                val = sym_get(name);
            }

            // allocate stack space to mirror the closure element. It
            // might be in a register and we need a pointer to it for
            // the gpu args array.
            Value *ptr = builder->CreateAlloca(val->getType(), NULL, name+".stack");
            // store the closure value into the stack space
            builder->CreateStore(val, ptr);

            // store a void* pointer to the argument into the gpu_args_arr
            Value *bits = builder->CreateBitCast(ptr, arg_t);
            builder->CreateStore(bits,
                                 builder->CreateConstGEP2_32(gpu_args_arr, 0, i));

            // store the size of the argument
            int size_bits = (closure_args[i].is_buffer) ? target.bits : closure_args[i].type.bits;
            builder->CreateStore(ConstantInt::get(target_size_t_type, size_bits/8),
                                 builder->CreateConstGEP2_32(gpu_arg_sizes_arr, 0, i));
        }
        // NULL-terminate the lists
        builder->CreateStore(ConstantPointerNull::get(arg_t),
                             builder->CreateConstGEP2_32(gpu_args_arr, 0, num_args));
        builder->CreateStore(ConstantInt::get(target_size_t_type, 0),
                             builder->CreateConstGEP2_32(gpu_arg_sizes_arr, 0, num_args));

        // Figure out how much shared memory we need to allocate, and
        // build offsets into it for the internal allocations

        // TODO: only three dimensions can be passed to
        // cuLaunchKernel. How should we handle blkid_w?
        Value *launch_args[] = {
            get_user_context(),
            builder->CreateLoad(get_module_state()),
            entry_name_str,
            codegen(n_blkid_x), codegen(n_blkid_y), codegen(n_blkid_z),
            codegen(n_tid_x), codegen(n_tid_y), codegen(n_tid_z),
            shared_mem_size,
            builder->CreateConstGEP2_32(gpu_arg_sizes_arr, 0, 0, "gpu_arg_sizes_ar_ref"),
            builder->CreateConstGEP2_32(gpu_args_arr, 0, 0, "gpu_args_arr_ref")
        };
        builder->CreateCall(dev_run_fn, launch_args);

        // mark written buffers dirty
        for (it = c.buffers.begin(); it != c.buffers.end(); ++it) {
            if (it->second.write) {
                debug(4) << "setting dev_dirty " << it->first << " (write)\n";
                Value *buf = sym_get(it->first + ".buffer");
                builder->CreateStore(ConstantInt::get(i8, 1),
                                     buffer_dev_dirty_ptr(buf));

                // If host was still dirty we must have clobbered it,
                // so it's not dirty now.
                builder->CreateStore(ConstantInt::get(i8, 0),
                                     buffer_host_dirty_ptr(buf));
            }
        }

        // Pop the shared memory allocations from the symbol table
        for (size_t i = 0; i < shared_mem_allocations.size(); i++) {
            sym_pop(shared_mem_allocations[i]);
        }
    } else {
        CodeGen_CPU::visit(loop);
    }
}

template<typename CodeGen_CPU>
void CodeGen_GPU_Host<CodeGen_CPU>::visit(const Allocate *alloc) {
    WhereIsBufferUsed usage(alloc->name);
    alloc->accept(&usage);

    typename CodeGen_CPU::Allocation host_allocation = {NULL, 0};

    if (usage.used_on_host) {
        debug(2) << alloc->name << " is used on the host\n";
        host_allocation = create_allocation(alloc->name, alloc->type, alloc->extents);
        sym_push(alloc->name + ".host", host_allocation.ptr);
    } else {
        host_allocation.ptr = ConstantPointerNull::get(llvm_type_of(alloc->type)->getPointerTo());
    }

    Value *buf = NULL;
    if (usage.used_on_device) {
        debug(2) << alloc->name << " is used on the device\n";

        buf = create_alloca_at_entry(buffer_t_type, 1);
        Value *zero32 = ConstantInt::get(i32, 0),
            *one32  = ConstantInt::get(i32, 1),
            *null64 = ConstantInt::get(i64, 0),
            *zero8  = ConstantInt::get( i8, 0);

        Value *host_ptr = builder->CreatePointerCast(host_allocation.ptr, i8->getPointerTo());
        builder->CreateStore(host_ptr, buffer_host_ptr(buf));
        builder->CreateStore(null64,   buffer_dev_ptr(buf));

        builder->CreateStore(zero8,  buffer_host_dirty_ptr(buf));
        builder->CreateStore(zero8,  buffer_dev_dirty_ptr(buf));

        Value *llvm_size;
        int32_t constant_size;
        if (constant_allocation_size(alloc->extents, alloc->name, constant_size)) {
            int64_t size_in_bytes = (int64_t)constant_size * alloc->type.bytes();
<<<<<<< HEAD
            if (size_in_bytes > ((int64_t)(1) << 31) - 1) {
                std::cerr << "Total size for GPU allocation " << alloc->name << " is constant but exceeds 2^31 - 1.";
=======
            if (size_in_bytes > ((int64_t(1) << 31) - 1)) {
                std::cerr << "Total size for GPU allocation " << alloc->name << " is constant (" << size_in_bytes << ") but exceeds 2^31 - 1.";
>>>>>>> 32b11ba2
                assert(false);
            } else {
                llvm_size = ConstantInt::get(i32, constant_size);
            }
        } else {
            llvm_size = codegen_allocation_size(alloc->name, alloc->type, alloc->extents);
        }

        // For now, we just track the allocation as a single 1D buffer of the
        // required size. If we break this into multiple dimensions, this will
        // fail to account for expansion for alignment.
        builder->CreateStore(llvm_size,
                             buffer_extent_ptr(buf, 0));
        builder->CreateStore(zero32,  buffer_extent_ptr(buf, 1));
        builder->CreateStore(zero32,  buffer_extent_ptr(buf, 2));
        builder->CreateStore(zero32,  buffer_extent_ptr(buf, 3));

        builder->CreateStore(one32,   buffer_stride_ptr(buf, 0));
        builder->CreateStore(zero32,  buffer_stride_ptr(buf, 1));
        builder->CreateStore(zero32,  buffer_stride_ptr(buf, 2));
        builder->CreateStore(zero32,  buffer_stride_ptr(buf, 3));

        builder->CreateStore(zero32,  buffer_min_ptr(buf, 0));
        builder->CreateStore(zero32,  buffer_min_ptr(buf, 1));
        builder->CreateStore(zero32,  buffer_min_ptr(buf, 2));
        builder->CreateStore(zero32,  buffer_min_ptr(buf, 3));

        int bytes = alloc->type.width * alloc->type.bytes();
        builder->CreateStore(ConstantInt::get(i32, bytes),
                             buffer_elem_size_ptr(buf));

        Value *args[2] = { get_user_context(), buf };
        builder->CreateCall(dev_malloc_fn, args);

        sym_push(alloc->name + ".buffer", buf);
    }

    codegen(alloc->body);

    if (usage.used_on_host) {
        destroy_allocation(host_allocation);
    }

}

template<typename CodeGen_CPU>
void CodeGen_GPU_Host<CodeGen_CPU>::visit(const Free *f) {
    // Free any host allocation
    if (sym_exists(f->name + ".host")) {
        CodeGen_CPU::visit(f);
    }

    if (sym_exists(f->name + ".buffer")) {
        Value *args[2] = { get_user_context(),
                           sym_get(f->name + ".buffer") };
        builder->CreateCall(dev_free_fn, args);
        sym_pop(f->name + ".buffer");
    }
}

template<typename CodeGen_CPU>
void CodeGen_GPU_Host<CodeGen_CPU>::visit(const Pipeline *n) {

    // Copying to the gpu and marking gpu_dirty is handled by the For
    // handler above, because that marks a good test for when we enter
    // kernels. Here we need to handle copying back to the CPU if
    // needed.

    // Are we tracking a buffer for this allocation?
    Value *buf = sym_get(n->name + ".buffer", false);

    // Is it also used on the host?
    Value *host = sym_get(n->name + ".host", false);

    // If we didn't find anything, maybe it's a tuple. Go looking for
    // all the tuple elements.
    vector<Value *> bufs;
    if (!buf) {
        for (int i = 0; ; i++) {
            string name = n->name + "." + int_to_string(i);
            buf = sym_get(name + ".buffer", false);
            host = sym_get(name + ".host", false);
            if (!buf) break;
            if (host) {
                // Skip the ones not used on the host
                bufs.push_back(buf);
            }
        }
    } else if (host) {
        bufs.push_back(buf);
    }

    if (bufs.empty()) {
        CodeGen_CPU::visit(n);
        return;
    }

    vector<WhereIsBufferUsed> produce_usage;
    for (size_t i = 0; i < bufs.size(); i++) {
        string name = n->name;
        if (bufs.size() > 1) name += "." + int_to_string(i);
        WhereIsBufferUsed u(name);
        n->produce.accept(&u);
        produce_usage.push_back(u);
    }

    codegen(n->produce);

    // Track host writes
    for (size_t i = 0; i < bufs.size(); i++) {
        if (produce_usage[i].written_on_host) {
            builder->CreateStore(ConstantInt::get(i8, 1),
                                 buffer_host_dirty_ptr(bufs[i]));
            // A produce node clobbers the entire buffer, so if this
            // was somehow dirty on the GPU, it isn't anymore (which
            // may happen if we're producing into a buffer_t passed in
            // that's dirty on the GPU).
            builder->CreateStore(ConstantInt::get(i8, 0),
                                 buffer_dev_dirty_ptr(bufs[i]));
        }
    }

    Value *user_context = get_user_context();
    if (n->update.defined()) {

        // Extract all the update steps (TODO: Pipeline nodes should
        // really just have a list of update steps instead of using
        // blocks).
        vector<Stmt> steps;
        vector<Stmt> stack;
        stack.push_back(n->update);
        while (!stack.empty()) {
            Stmt s = stack.back();
            stack.pop_back();
            if (const Block *b = s.as<Block>()) {
                stack.push_back(b->rest);
                stack.push_back(b->first);
            } else {
                steps.push_back(s);
            }
        }

        // For each update step
        for (size_t j = 0; j < steps.size(); j++) {
            Stmt s = steps[j];

            vector<WhereIsBufferUsed> update_usage;
            for (size_t i = 0; i < bufs.size(); i++) {
                string name = n->name;
                if (bufs.size() > 1) name += "." + int_to_string(i);
                WhereIsBufferUsed u(name);
                s.accept(&u);
                update_usage.push_back(u);
            }

            // Copy back host update accesses
            for (size_t i = 0; i < bufs.size(); i++) {
                // We need to copy back buffers that the host will
                // write to as well, because the update step may not
                // write to *all* of the buffer, and we don't want to
                // get into a situation where different parts of the
                // buffer are dirty on host and device. This could
                // theoretically be skipped if this update definition
                // is pure, but we've lost that metadata at this stage
                // of codegen.
                if (update_usage[i].used_on_host) {
                    // debug(0) << "Before update step " << j << " copy tuple element " << i << " to host\n";
                    builder->CreateCall2(copy_to_host_fn, user_context, bufs[i]);
                }
            }

            codegen(s);

            // Track host update writes
            for (size_t i = 0; i < bufs.size(); i++) {
                if (update_usage[i].written_on_host) {
                    builder->CreateStore(ConstantInt::get(i8, 1),
                                         buffer_host_dirty_ptr(bufs[i]));
                }
            }
        }

    }


    // Copy back host reads before consume

    vector<WhereIsBufferUsed> consume_usage;
    for (size_t i = 0; i < bufs.size(); i++) {
        string name = n->name;
        if (bufs.size() > 1) name += "." + int_to_string(i);
        WhereIsBufferUsed u(name);
        n->consume.accept(&u);
        consume_usage.push_back(u);
    }

    for (size_t i = 0; i < bufs.size(); i++) {
        if (consume_usage[i].read_on_host) {
            // debug(0) << "Before consume step copy tuple element " << i << " to host\n";
            builder->CreateCall2(copy_to_host_fn, user_context, bufs[i]);
        }
    }

    codegen(n->consume);
}

template<typename CodeGen_CPU>
void CodeGen_GPU_Host<CodeGen_CPU>::visit(const Call *call) {
    // The other way in which buffers might be read by the host is in
    // calls to whole-buffer builtins like debug_to_file.
    if (call->call_type == Call::Intrinsic &&
        call->name == Call::debug_to_file) {
        assert(call->args.size() == 9 && "malformed debug to file node");
        const Load *func = call->args[1].as<Load>();
        assert(func && "malformed debug to file node");

        Value *buf = sym_get(func->name + ".buffer", false);
        if (buf) {
            // This buffer may have been last-touched on device
            Value *user_context = get_user_context();
            builder->CreateCall2(copy_to_host_fn, user_context, buf);
        }
    }

    CodeGen::visit(call);
}

template<typename CodeGen_CPU>
Value *CodeGen_GPU_Host<CodeGen_CPU>::get_module_state() {
    GlobalVariable *module_state = module->getGlobalVariable("module_state", true);
    if (!module_state)
    {
        // Create a global variable to hold the module state
        PointerType *void_ptr_type = llvm::Type::getInt8PtrTy(*context);
        module_state = new GlobalVariable(*module, void_ptr_type,
                                          false, GlobalVariable::PrivateLinkage,
                                          ConstantPointerNull::get(void_ptr_type),
                                          "module_state");
        debug(4) << "Created device module state global variable\n";
    }
    return module_state;
}


// Force template instantiation for x86 and arm.
#ifdef WITH_X86
template class CodeGen_GPU_Host<CodeGen_X86>;
#endif

#ifdef WITH_ARM
template class CodeGen_GPU_Host<CodeGen_ARM>;
#endif


}}<|MERGE_RESOLUTION|>--- conflicted
+++ resolved
@@ -721,13 +721,8 @@
         int32_t constant_size;
         if (constant_allocation_size(alloc->extents, alloc->name, constant_size)) {
             int64_t size_in_bytes = (int64_t)constant_size * alloc->type.bytes();
-<<<<<<< HEAD
-            if (size_in_bytes > ((int64_t)(1) << 31) - 1) {
-                std::cerr << "Total size for GPU allocation " << alloc->name << " is constant but exceeds 2^31 - 1.";
-=======
             if (size_in_bytes > ((int64_t(1) << 31) - 1)) {
                 std::cerr << "Total size for GPU allocation " << alloc->name << " is constant (" << size_in_bytes << ") but exceeds 2^31 - 1.";
->>>>>>> 32b11ba2
                 assert(false);
             } else {
                 llvm_size = ConstantInt::get(i32, constant_size);
