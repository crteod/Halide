--- conflicted
+++ resolved
@@ -248,16 +248,13 @@
     {"hvx_64", Target::HVX_64},
     {"hvx_128", Target::HVX_128},
     {"hvx_v62", Target::HVX_v62},
-<<<<<<< HEAD
+    {"fuzz_float_stores", Target::FuzzFloatStores},
+    {"soft_float_abi", Target::SoftFloatABI},
+    {"msan", Target::MSAN},
     {"javascript", Target::JavaScript},
     {"javascript_simd", Target::JavaScript_SIMD},
     {"v8", Target::JavaScript_V8},
     {"spidermonkey", Target::JavaScript_SpiderMonkey},
-=======
-    {"fuzz_float_stores", Target::FuzzFloatStores},
-    {"soft_float_abi", Target::SoftFloatABI},
-    {"msan", Target::MSAN},
->>>>>>> 0da642ce
 };
 
 bool lookup_feature(const std::string &tok, Target::Feature &result) {
