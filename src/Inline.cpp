#include <set>

#include "Inline.h"
#include "CSE.h"
#include "IRPrinter.h"
#include "IRMutator.h"
#include "Qualify.h"
#include "Debug.h"

namespace Halide {
namespace Internal {

using std::set;
using std::string;
using std::vector;

class Inliner : public IRMutator {
    using IRMutator::visit;

    Function func;

    // Sanity check that this is a reasonable function to inline
    void check(Function f) {

        internal_assert(!f.has_reduction_definition());

        const Schedule &s = f.schedule();

        if (!s.store_level.is_inline()) {
            user_error << "Function " << f.name() << " is scheduled to be computed inline, "
                       << "but is not scheduled to be stored inline. A storage schedule "
                       << "is meaningless for functions computed inline.\n";
        }

        for (size_t i = 0; i < s.dims.size(); i++) {
            Schedule::Dim d = s.dims[i];
            if (d.for_type == For::Parallel) {
                user_error << "Cannot parallelize dimension "
                           << d.var << " of function "
                           << f.name() << " because the function is scheduled inline.\n";
            } else if (d.for_type == For::Unrolled) {
                user_error << "Cannot unroll dimension "
                           << d.var << " of function "
                           << f.name() << " because the function is scheduled inline.\n";
            } else if (d.for_type == For::Vectorized) {
<<<<<<< HEAD
                std::cerr << "Cannot vectorize dimension "
                          << d.var << " of function "
                          << f.name() << " because the function is scheduled inline.\n";
                assert(false);
            } else if (d.for_type == For::Kernel) {
                std::cerr << "Cannot compute dimension "
                          << d.var << " of function "
                          << f.name() << " as a kernel loop because the function is scheduled inline.\n";
                assert(false);
=======
                user_error << "Cannot vectorize dimension "
                           << d.var << " of function "
                           << f.name() << " because the function is scheduled inline.\n";
>>>>>>> 525176e0
            }
        }

        for (size_t i = 0; i < s.splits.size(); i++) {
            if (s.splits[i].is_rename()) {
                user_warning << "It is meaningless to rename variable "
                             << s.splits[i].old_var << " of function "
                             << f.name() << " to " << s.splits[i].outer
                             << " because " << f.name() << " is scheduled inline.\n";
            } else if (s.splits[i].is_fuse()) {
                user_warning << "It is meaningless to fuse variables "
                             << s.splits[i].inner << " and " << s.splits[i].outer
                             << " because " << f.name() << " is scheduled inline.\n";
            } else {
                user_warning << "It is meaningless to split variable "
                             << s.splits[i].old_var << " of function "
                             << f.name() << " into "
                             << s.splits[i].outer << " * "
                             << s.splits[i].factor << " + "
                             << s.splits[i].inner << " because "
                             << f.name() << " is scheduled inline.\n";
            }
        }

        for (size_t i = 0; i < s.bounds.size(); i++) {
            user_warning << "It is meaningless to bound dimension "
                         << s.bounds[i].var << " of function "
                         << f.name() << " to be within ["
                         << s.bounds[i].min << ", "
                         << s.bounds[i].extent << "] because the function is scheduled inline.\n";
        }

    }

    void visit(const Call *op) {
        if (op->name == func.name()) {

            // Mutate the args
            vector<Expr> args(op->args.size());
            for (size_t i = 0; i < args.size(); i++) {
                args[i] = mutate(op->args[i]);
            }
            // Grab the body
            Expr body = qualify(func.name() + ".", func.values()[op->value_index]);

            // Bind the args using Let nodes
            internal_assert(args.size() == func.args().size());

            for (size_t i = 0; i < args.size(); i++) {
                body = Let::make(func.name() + "." + func.args()[i], args[i], body);
            }

            expr = body;

            found = true;

        } else {
            IRMutator::visit(op);
        }
    }

    void visit(const Provide *op) {
        bool old_found = found;

        found = false;
        IRMutator::visit(op);

        if (found) {
            stmt = common_subexpression_elimination(stmt);
        }

        found = old_found;
    }

public:
    bool found;

    Inliner(Function f) : func(f), found(false) {
        check(func);
    }

};

Stmt inline_function(Stmt s, Function f) {
    Inliner i(f);
    s = i.mutate(s);
    return s;
}

Expr inline_function(Expr e, Function f) {
    Inliner i(f);
    e = i.mutate(e);
    if (i.found) {
        e = common_subexpression_elimination(e);
    }
    return e;
}

}
}<|MERGE_RESOLUTION|>--- conflicted
+++ resolved
@@ -43,21 +43,13 @@
                            << d.var << " of function "
                            << f.name() << " because the function is scheduled inline.\n";
             } else if (d.for_type == For::Vectorized) {
-<<<<<<< HEAD
-                std::cerr << "Cannot vectorize dimension "
-                          << d.var << " of function "
-                          << f.name() << " because the function is scheduled inline.\n";
-                assert(false);
-            } else if (d.for_type == For::Kernel) {
-                std::cerr << "Cannot compute dimension "
-                          << d.var << " of function "
-                          << f.name() << " as a kernel loop because the function is scheduled inline.\n";
-                assert(false);
-=======
                 user_error << "Cannot vectorize dimension "
                            << d.var << " of function "
                            << f.name() << " because the function is scheduled inline.\n";
->>>>>>> 525176e0
+            } else if (d.for_type == For::Kernel) {
+                user_error << "Cannot compute dimension "
+                          << d.var << " of function "
+                          << f.name() << " as a kernel loop because the function is scheduled inline.\n";
             }
         }
 
