#include "AutoScheduleNew.h"
#include "CSE.h"
#include "ExprUsesVar.h"
#include "FindCalls.h"
#include "IRVisitor.h"
#include "IRMutator.h"
#include "OutputImageParam.h"
#include "RealizationOrder.h"
#include "Simplify.h"
#include "Substitute.h"
#include "Util.h"
#include "PartitionLoops.h"

#include "ThroughputPredictorPipeline.h"
#include "ThroughputPredictorLoader.h"

#include <set>
#include <queue>
#include <algorithm>
#include <fstream>
#include <chrono>
#include <iostream>
#include <random>

// TODO: overview of algorithm

namespace Halide {
namespace Internal {

namespace {

using std::string;
using std::vector;
using std::map;
using std::set;
using std::pair;

// This should be a function f s.t
// f(0) = 0
// f(params.last_level_cache_size) = params.balance
double cost_of_cold_load(double buffer_size, const MachineParams &params) {
    return params.balance * std::sqrt(buffer_size / params.last_level_cache_size);
    //return params.balance * std::log2(1 + buffer_size / params.last_level_cache_size);
}

uint64_t get_dropout_threshold() {
    string random_dropout_str = get_env_variable("HL_RANDOM_DROPOUT");
    if (!random_dropout_str.empty()) {
        return atoi(random_dropout_str.c_str());
    } else {
        return 100;
    }
}

bool random_dropout() {
    static uint64_t threshold = get_dropout_threshold();
    uint64_t r = rand();
    bool drop_it = (r % 100) >= threshold;
    return drop_it;
}


struct PipelineFeatures {
    // A featurization of the compute done by a Func, to
    // feed the neural network.

    enum class OpType {
        Const,
        Cast,
        Variable,
        Param,
        Add, Sub, Mod, Mul, Div, Min, Max,
        EQ, NE, LT, LE,
        And, Or, Not,
        Select,
        ImageCall,
        FuncCall,
        SelfCall,   // Recursive calls from a Func to itself
        ExternCall, // Math intrinsics, typically
        Let,        // Depends on what CSE has decided to do, but a good indication of register pressure
        NumOpTypes,
    };

    enum class ScalarType {
        Bool,
        UInt8,  // includes Int8
        UInt16, // includes Int16
        UInt32, // includes Int32 (TODO: is this a good idea? index math is a different sort of beast)
        UInt64, // Includes Int64
        Float,
        Double,
        NumScalarTypes
    };

    // Not a super-useful feature, but helps avoid printing huge numbers of zeros while debugging things
    int types_in_use[(int)ScalarType::NumScalarTypes];

    int op_histogram[(int)OpType::NumOpTypes][(int)ScalarType::NumScalarTypes];

    enum class AccessType {
        LoadFunc,
        LoadSelf,
        LoadImage,
        Store,
        NumAccessTypes
    };

    // Finer granularity call/store node properties. These are a
    // function of the matrix of derivatives of each arg to a
    // call w.r.t the loop variables of the Stage. Each row of
    // the matrix corresponds to one of the call arguments. In
    // each case we illustrate such a call, assuming that the
    // variables of this Func are x, y, z, and that the
    // dimension vectorized over is the first (x).
    int pointwise_accesses[(int)AccessType::NumAccessTypes][(int)ScalarType::NumScalarTypes],  // Square identity matrix. f(x - 2, y + 8, z + param)
        transpose_accesses[(int)AccessType::NumAccessTypes][(int)ScalarType::NumScalarTypes],         // Square permutation matrix. f(y + 1, z - 3, x)
        broadcast_accesses[(int)AccessType::NumAccessTypes][(int)ScalarType::NumScalarTypes],         // Each row sums to 1. Each column sums to 1 or 0. f(y, x)
        slice_accesses[(int)AccessType::NumAccessTypes][(int)ScalarType::NumScalarTypes],             // Each row sums to 1 or 0. Each column sums to 1. f(z, y, x, 4)
        vectorizable_accesses[(int)AccessType::NumAccessTypes][(int)ScalarType::NumScalarTypes], // First (vectorized) col is 1, 0, 0, ... f(x+y, z*y, y/z)
        strided_accesses[(int)AccessType::NumAccessTypes][(int)ScalarType::NumScalarTypes],      // First col is [(int)2,3,4], 0, 0, ...        f(3*x + 1, z/8, y/z)
        scalar_accesses[(int)AccessType::NumAccessTypes][(int)ScalarType::NumScalarTypes],       // First col is all zero                  f(y, 2, z*8)
        gather_scatter_accesses[(int)AccessType::NumAccessTypes][(int)ScalarType::NumScalarTypes];            // Not one of the three categories above  f(x, x, sqrt(y))

    // TODO: We should possibly feed these Jacobians directly
    // to the net rather than computing the properties above.

    // TODO: strided captures downsamples. What about upsamples?

    // TODO: It's weird that we've already selected a
    // dimension to be vectorized over - that should be part
    // of the scheduling search space instead.
  
    void dump() const {
        for (int i = 0; i < (int)ScalarType::NumScalarTypes; i++) {
            const char *type_names[] = {"Bool", "UInt8", "UInt16", "UInt32", "UInt64", "Float", "Double"};
            // Skip printing for types not used
            if (!types_in_use[i]) continue;


            debug(0) << "    Featurization for type " << type_names[i] << '\n'
                     << "     Op histogram:\n"
                     << "      Constant:   " << op_histogram[(int)OpType::Const][i] << '\n'
                     << "      Cast:       " << op_histogram[(int)OpType::Cast][i] << '\n'
                     << "      Variable:   " << op_histogram[(int)OpType::Variable][i] << '\n'
                     << "      Param:      " << op_histogram[(int)OpType::Param][i] << '\n'
                     << "      Add:        " << op_histogram[(int)OpType::Add][i] << '\n'
                     << "      Sub:        " << op_histogram[(int)OpType::Sub][i] << '\n'
                     << "      Mod:        " << op_histogram[(int)OpType::Mod][i] << '\n'
                     << "      Mul:        " << op_histogram[(int)OpType::Mul][i] << '\n'
                     << "      Div:        " << op_histogram[(int)OpType::Div][i] << '\n'
                     << "      Min:        " << op_histogram[(int)OpType::Min][i] << '\n'
                     << "      Max:        " << op_histogram[(int)OpType::Max][i] << '\n'
                     << "      EQ:         " << op_histogram[(int)OpType::EQ][i] << '\n'
                     << "      NE:         " << op_histogram[(int)OpType::NE][i] << '\n'
                     << "      LT:         " << op_histogram[(int)OpType::LT][i] << '\n'
                     << "      LE:         " << op_histogram[(int)OpType::LE][i] << '\n'
                     << "      And:        " << op_histogram[(int)OpType::And][i] << '\n'
                     << "      Or:         " << op_histogram[(int)OpType::Or][i] << '\n'
                     << "      Not:        " << op_histogram[(int)OpType::Not][i] << '\n'
                     << "      Select:     " << op_histogram[(int)OpType::Select][i] << '\n'
                     << "      ImageCall:  " << op_histogram[(int)OpType::ImageCall][i] << '\n'
                     << "      FuncCall:   " << op_histogram[(int)OpType::FuncCall][i] << '\n'
                     << "      SelfCall:   " << op_histogram[(int)OpType::SelfCall][i] << '\n'
                     << "      ExternCall: " << op_histogram[(int)OpType::ExternCall][i] << '\n'
                     << "      Let:        " << op_histogram[(int)OpType::Let][i] << '\n'
                     << "     Memory access patterns. Columns are calls to other Funcs, self-calls, input image access, and stores\n"
                     << "      Pointwise:      " << pointwise_accesses[0][i] << ' ' << pointwise_accesses[1][i] << ' ' << pointwise_accesses[2][i] << ' ' << pointwise_accesses[3][i] << '\n'
                     << "      Transpose:      " << transpose_accesses[0][i] << ' ' << transpose_accesses[1][i] << ' ' << transpose_accesses[2][i] << ' ' << transpose_accesses[3][i] << '\n'
                     << "      Broadcast:      " << broadcast_accesses[0][i] << ' ' << broadcast_accesses[1][i] << ' ' << broadcast_accesses[2][i] << ' ' << broadcast_accesses[3][i] << '\n'
                     << "      Slice:          " << slice_accesses[0][i] << ' ' << slice_accesses[1][i] << ' ' << slice_accesses[2][i] << ' ' << slice_accesses[3][i] << '\n'
                     << "      Vectorizable:   " << vectorizable_accesses[0][i] << ' ' << vectorizable_accesses[1][i] << ' ' << vectorizable_accesses[2][i] << ' ' << vectorizable_accesses[3][i] << '\n'
                     << "      Strided:        " << strided_accesses[0][i] << ' ' << strided_accesses[1][i] << ' ' << strided_accesses[2][i] << ' ' << strided_accesses[3][i] << '\n'
                     << "      Scalar:         " << scalar_accesses[0][i] << ' ' << scalar_accesses[1][i] << ' ' << scalar_accesses[2][i] << ' ' << scalar_accesses[3][i] << '\n'
                     << "      Gather/Scatter: " << gather_scatter_accesses[0][i] << ' ' << gather_scatter_accesses[1][i] << ' ' << gather_scatter_accesses[2][i] << ' ' << gather_scatter_accesses[3][i] << '\n';
        }
    }

};


// A representation of the function DAG. The nodes and edges are both
// in reverse realization order, so if you want to walk backwards up
// the DAG, just iterate the nodes or edges in-order.
struct FunctionDAG {

    struct Node {
        Function func;

        // The amount of compute done per point evaluated if
        // inlined. Only relevant for single-stage Fucs.
        double compute_if_inlined;

        double bytes_per_point;

        // The min/max variables used to denote a symbolic region of
        // this Func. Used in the cost above, and in the Edges below.
        vector<Interval> region_required;

        // The region computed of a Func, in terms of the region
        // required. For simple Funcs this is identical to the
        // region_required. However, in some Funcs computing one
        // output requires computing other outputs too. You can't
        // really ask for a single output pixel from something blurred
        // with an IIR without computing the others, for example.
        vector<Interval> region_computed;

        struct Loop {
            string var;
            bool pure;
            Expr min, max;
        };

        // One stage of a Func
        struct Stage {
            // The loop nest that computes this stage, from innermost out.
            vector<Loop> loop;

            // The amount of compute done per point evaluated, including the need to generate the call.
            double compute;

            // The vectorization width that will be used.
            int vector_size;

            // The featurization of the compute done
            PipelineFeatures features;

            // Coefficients for the bilinear cost model for this pipeline stage.
            float bilinear_model[18];
        };
        vector<Stage> stages;

        // Max vector size across the stages
        int vector_size;

    };

    struct Edge {
        Function producer, consumer;
        int consumer_stage;

        // The region required of producer in terms of the variables
        // of the loops of this stage of the consumer.
        vector<Interval> bounds;

        // The number of calls the consumer makes to the producer, per
        // point in the loop nest of the consumer.
        int calls;
    };

    vector<Node> nodes;
    vector<Edge> edges;

    // We're going to be querying this DAG a lot while searching for
    // an optimal schedule, so we'll also create a variety of
    // auxiliary data structures.
    map<Function, vector<const Edge *>, Function::Compare> outgoing_edges, incoming_edges;
    map<Function, const Node *, Function::Compare> node_map;

    // Create the function DAG, and do all the dependency and cost
    // analysis. This is done once up-front before the tree search.
    FunctionDAG(const vector<Function> &outputs, const MachineParams &params, const Target &target) {
        map<string, Function> env;
        for (Function o : outputs) {
            populate_environment(o, env);
        }

        // A mutator to apply parameter estimates to the expressions
        // we encounter while constructing the graph.
        class ApplyParamEstimates : public IRMutator {
            using IRMutator::visit;

            void visit(const Variable *op) override {
                if (op->param.defined()) {
                    if (!op->param.is_buffer()) {
                        expr = op->param.estimate();
                    } else {
                        for (int i = 0; i < op->param.dimensions(); i++) {
                            if (op->name == op->param.name() + ".min." + std::to_string(i)) {
                                expr = op->param.min_constraint_estimate(i);
                            } else if (op->name == op->param.name() + ".extent." + std::to_string(i)) {
                                expr = op->param.extent_constraint_estimate(i);
                            }
                        }
                    }
                } else {
                    expr = op;
                }
                internal_assert(expr.defined()) << "Missing estimate for " << op->name << '\n';
            }
        } apply_param_estimates;

        // Compute a realization order
        vector<string> order = topological_order(outputs, env);

        for (size_t i = order.size(); i > 0; i--) {
            Function consumer = env[order[i-1]];

            Node node;
            Scope<Interval> scope;
            node.func = consumer;

            // Create a symbolic region for this Func.
            for (int j = 0; j < consumer.dimensions(); j++) {
                Expr min_var = Variable::make(Int(32), consumer.name() + "." + consumer.args()[j] + ".min");
                Expr max_var = Variable::make(Int(32), consumer.name() + "." + consumer.args()[j] + ".max");
                Expr extent = max_var - min_var + 1;
                Interval interval(min_var, max_var);
                scope.push(consumer.args()[j], interval);
                node.region_required.push_back(interval);
            }

            for (int s = 0; s <= (int)consumer.updates().size(); s++) {
                Node::Stage stage;

                const Definition &def = (s == 0) ? consumer.definition() : consumer.update(s - 1);
                const StageSchedule &sched = def.schedule();

                Scope<Interval> stage_scope;
                stage_scope.set_containing_scope(&scope);
                for (const auto &rv : sched.rvars()) {
                    Expr min = simplify(apply_param_estimates.mutate(rv.min));
                    Expr max = simplify(apply_param_estimates.mutate(rv.min + rv.extent - 1));
                    stage_scope.push(rv.var, Interval(min, max));
                }

                // Figure out the region computed of the stage by taking bounds of the LHS Exprs
                for (int j = 0; j < consumer.dimensions(); j++) {
                    Interval in = bounds_of_expr_in_scope(def.args()[j], stage_scope);
                    in.min = simplify(apply_param_estimates.mutate(in.min));
                    in.max = simplify(apply_param_estimates.mutate(in.max));
                    if (s == 0) {
                        node.region_computed.push_back(in);
                    } else {
                        // We take the bounding box over the stages
                        node.region_computed[j].include(in);
                    }
                }

                // We'll take any existing reordering, but won't handle existing splits
                internal_assert(sched.splits().empty());
                for (const auto &d : sched.dims()) {
                    // Skip synthetic loops like "__outermost"
                    if (!stage_scope.contains(d.var)) continue;

                    Node::Loop l;
                    l.var = d.var;

                    // We've already captured the loop extents in the subscope, just not the ordering
                    Interval in = stage_scope.get(l.var);
                    l.min = in.min;
                    l.max = in.max;
                    l.pure = !d.is_rvar();

                    stage.loop.emplace_back(std::move(l));
                }

                // Bundle all expressions associated with the definition into a single dummy call node
                vector<Expr> exprs_vector = def.args();
                exprs_vector.insert(exprs_vector.end(), def.values().begin(), def.values().end());
                if (def.predicate().defined()) {
                    exprs_vector.push_back(def.predicate());
                }
                Expr exprs = Call::make(Int(32), "dummy", exprs_vector, Call::Extern);

                // Do the cost analysis. Simplistic for now - just counts
                // leaf nodes in the expression trees.
                class LeafCounter : public IRVisitor {
                    bool likely = false;

                    using IRVisitor::visit;
                    void visit(const IntImm *op) override {
                        leaves++;
                        check_type(op->type);
                    }

                    void visit(const UIntImm *op) override {
                        leaves++;
                        check_type(op->type);
                    }

                    void visit(const FloatImm *op) override {
                        leaves++;
                        check_type(op->type);
                    }

                    void visit(const Variable *op) override {
                        leaves++;
                        check_type(op->type);
                    }
                    void visit(const Call *op) override {
                        IRVisitor::visit(op);
                        calls[op->name]++;
                        // There's a bunch of implied math in the
                        // addressing if it's a Halide or Image call, and
                        // in the actual function call if it's not.
                        leaves += op->args.size();
                        if (op->is_intrinsic(Call::likely) || op->is_intrinsic(Call::likely_if_innermost)) {
                            likely = true;
                        }
                        if (op->call_type == Call::PureExtern) {
                            // Assume it's an expensive floating point intrinsic like pow or sin
                            leaves += 100;
                        }
                        check_type(op->type);
                    }

                    bool visit_likely_pair(Expr a, Expr b) {
                        bool old_likely = likely;
                        int old_leaves = leaves;
                        likely = false;
                        leaves = 0;
                        a.accept(this);
                        int a_leaves = leaves;
                        int a_likely = likely;
                        likely = false;
                        leaves = 0;
                        b.accept(this);
                        int b_leaves = leaves;
                        int b_likely = likely;
                        if (a_likely) {
                            leaves = old_leaves + a_leaves;
                        } else if (b_likely) {
                            leaves = old_leaves + b_leaves;
                        } else {
                            leaves = old_leaves + a_leaves + b_leaves;
                        }
                        likely = old_likely;
                        return a_likely || b_likely;
                    }

                    void visit(const Select *op) override {
                        if (visit_likely_pair(op->true_value, op->false_value)) {
                            op->condition.accept(this);
                        }
                    }

                    void visit(const Min *op) override {
                        visit_likely_pair(op->a, op->b);
                    }
                    void visit(const Max *op) override {
                        visit_likely_pair(op->a, op->b);
                    }
                    void visit(const Cast *op) override {
                        IRVisitor::visit(op);
                        check_type(op->type);
                    }
                    void check_type(Type t) {
                        if (!narrowest_type.bits() ||
                            t.bits() < narrowest_type.bits()) {
                            narrowest_type = t;
                        }
                    }
                public:
                    int leaves = 0;
                    Type narrowest_type;
                    map<string, int> calls;
                };
                LeafCounter counter;
                exprs.accept(&counter);

                // This is where the cost model is encoded!
                stage.compute = counter.leaves;
                if (s == 0) {
                    node.compute_if_inlined = std::max(0, counter.leaves - 3 * consumer.dimensions());
                }

                int bytes_per_point = 0;
                for (const auto &e : def.values()) {
                    bytes_per_point += e.type().bytes();
                }
                // Assume things vectorize OK, so bill more for wider types that have lower vector throughput
                stage.compute *= bytes_per_point;
                if (s == 0) {
                    node.compute_if_inlined *= bytes_per_point;
                    node.bytes_per_point = bytes_per_point;
                }

                stage.vector_size = target.natural_vector_size(counter.narrowest_type);

                if (s == 0) {
                    node.vector_size = stage.vector_size;
                } else {
                    node.vector_size = std::max(node.vector_size, stage.vector_size);
                }

                node.stages.emplace_back(std::move(stage));

                // Now create the edges that lead to this func
                for (auto p : boxes_required(exprs, stage_scope)) {
                    auto it = env.find(p.first);
                    if (it != env.end() && p.first != consumer.name()) {
                        // Discard loads from input images and self-loads
                        Edge edge;
                        edge.consumer = consumer;
                        edge.consumer_stage = s;
                        edge.producer = env[p.first];
                        edge.bounds = p.second.bounds;
                        for (Interval &i : edge.bounds) {
                            i.max = simplify(apply_param_estimates.mutate(i.max));
                            i.min = simplify(apply_param_estimates.mutate(i.min));
                        }
                        edge.calls = counter.calls[edge.producer.name()];
                        edges.emplace_back(std::move(edge));
                    }
                }
            }

            nodes.emplace_back(std::move(node));
        }

        for (size_t i = 0; i < nodes.size(); i++) {
            incoming_edges[nodes[i].func];
            outgoing_edges[nodes[i].func];
            node_map[nodes[i].func] = &nodes[i];
        }
        for (size_t i = 0; i < edges.size(); i++) {
            outgoing_edges[edges[i].producer].push_back(&(edges[i]));
            incoming_edges[edges[i].consumer].push_back(&(edges[i]));
        }

        // Compute features for the neural net
        featurize();
    }

    class Featurizer : public IRVisitor {
        using IRVisitor::visit;

        Function &func;
        Node::Stage &stage;
        size_t vector_dim;

        int &op_bucket(PipelineFeatures::OpType op_type, Type scalar_type) {
            int type_bucket = (int)classify_type(scalar_type);
            stage.features.types_in_use[type_bucket] = true;
            return stage.features.op_histogram[(int)op_type][type_bucket];
        }

        PipelineFeatures::ScalarType classify_type(Type t) {
            if (t.is_float() && t.bits() > 32) {
                return PipelineFeatures::ScalarType::Double;
            } else if (t.is_float()) {
                return PipelineFeatures::ScalarType::Float;
            } else if (t.bits() == 1) {
                return PipelineFeatures::ScalarType::Bool;
            } else if (t.bits() <= 8) {
                return PipelineFeatures::ScalarType::UInt8;
            } else if (t.bits() <= 16) {
                return PipelineFeatures::ScalarType::UInt16;
            } else if (t.bits() <= 32) {
                return PipelineFeatures::ScalarType::UInt32;
            } else {
                return PipelineFeatures::ScalarType::UInt64;
            }
        }
        void visit(const Variable *op) override {
            if (op->param.defined()) {
                op_bucket(PipelineFeatures::OpType::Param, op->type)++;
            } else {
                op_bucket(PipelineFeatures::OpType::Variable, op->type)++;
            }
        }
        void visit(const IntImm *op) override {
            op_bucket(PipelineFeatures::OpType::Const, op->type)++;
        }
        void visit(const UIntImm *op) override {
            op_bucket(PipelineFeatures::OpType::Const, op->type)++;
        }
        void visit(const FloatImm *op) override {
            op_bucket(PipelineFeatures::OpType::Const, op->type)++;
        }
        void visit(const Add *op) override {
            op_bucket(PipelineFeatures::OpType::Add, op->type)++;
            IRVisitor::visit(op);
        }
        void visit(const Sub *op) override {
            op_bucket(PipelineFeatures::OpType::Sub, op->type)++;
            IRVisitor::visit(op);
        }
        void visit(const Mul *op) override {
            op_bucket(PipelineFeatures::OpType::Mul, op->type)++;
            IRVisitor::visit(op);
        }
        void visit(const Mod *op) override {
            op_bucket(PipelineFeatures::OpType::Mod, op->type)++;
            IRVisitor::visit(op);
        }
        void visit(const Div *op) override {
            op_bucket(PipelineFeatures::OpType::Div, op->type)++;
            IRVisitor::visit(op);
        }
        void visit(const Min *op) override {
            op_bucket(PipelineFeatures::OpType::Min, op->type)++;
            IRVisitor::visit(op);
        }
        void visit(const Max *op) override {
            op_bucket(PipelineFeatures::OpType::Max, op->type)++;
            IRVisitor::visit(op);
        }
        void visit(const EQ *op) override {
            op_bucket(PipelineFeatures::OpType::EQ, op->type)++;
            IRVisitor::visit(op);
        }
        void visit(const NE *op) override {
            op_bucket(PipelineFeatures::OpType::NE, op->type)++;
            IRVisitor::visit(op);
        }
        void visit(const LT *op) override {
            op_bucket(PipelineFeatures::OpType::LT, op->type)++;
            IRVisitor::visit(op);
        }
        void visit(const LE *op) override {
            op_bucket(PipelineFeatures::OpType::LE, op->type)++;
            IRVisitor::visit(op);
        }
        void visit(const GT *op) override {
            // Treat as a flipped LT
            op_bucket(PipelineFeatures::OpType::LT, op->type)++;
            IRVisitor::visit(op);
        }
        void visit(const GE *op) override {
            op_bucket(PipelineFeatures::OpType::LE, op->type)++;
            IRVisitor::visit(op);
        }
        void visit(const And *op) override {
            op_bucket(PipelineFeatures::OpType::And, op->type)++;
            IRVisitor::visit(op);
        }
        void visit(const Or *op) override {
            op_bucket(PipelineFeatures::OpType::Or, op->type)++;
            IRVisitor::visit(op);
        }
        void visit(const Not *op) override {
            op_bucket(PipelineFeatures::OpType::Not, op->type)++;
            IRVisitor::visit(op);
        }
        void visit(const Select *op) override {
            op_bucket(PipelineFeatures::OpType::Select, op->type)++;
            IRVisitor::visit(op);
        }
        void visit(const Let *op) override {
            op_bucket(PipelineFeatures::OpType::Let, op->type)++;
            IRVisitor::visit(op);
        }
        void visit(const Call *op) override {
            IRVisitor::visit(op);
            if (op->call_type == Call::Halide) {
                if (op->name == func.name()) {
                    visit_memory_access(op->type, op->args, PipelineFeatures::AccessType::LoadSelf);
                    op_bucket(PipelineFeatures::OpType::SelfCall, op->type)++;
                } else {
                    visit_memory_access(op->type, op->args, PipelineFeatures::AccessType::LoadFunc);
                    op_bucket(PipelineFeatures::OpType::FuncCall, op->type)++;
                }
            } else if (op->call_type == Call::Extern || op->call_type == Call::PureExtern) {
                op_bucket(PipelineFeatures::OpType::ExternCall, op->type)++;
            } else if (op->call_type == Call::Image) {
                visit_memory_access(op->type, op->args, PipelineFeatures::AccessType::LoadImage);
                op_bucket(PipelineFeatures::OpType::ImageCall, op->type)++;
            }
        }

        struct DerivativeResult {
            bool exists;
            int64_t numerator, denominator;

            void operator+=(const DerivativeResult &other) {
                if (!exists || !other.exists) {
                    exists = false;
                    return;
                }
                int64_t l = lcm(denominator, other.denominator);
                numerator *= l / denominator;
                denominator *= l / denominator;
                numerator += other.numerator * (l / other.denominator);
                int64_t g = gcd(numerator, denominator);
                numerator /= g;
                denominator /= g;
            }

            bool is_one() const {
                return exists && (numerator == denominator);
            }

            bool is_zero() const {
                return exists && (numerator == 0);
            }

            bool is_small_integer() const {
                return exists && (numerator == denominator ||
                                  numerator == denominator * 2 ||
                                  numerator == denominator * 3 ||
                                  numerator == denominator * 4);
            }
        };

        // Take the derivative of an integer index expression. If it's
        // a rational constant, return it, otherwise return a sentinel
        // value.
        DerivativeResult differentiate(const Expr &e, const string &v) {
            if (!expr_uses_var(e, v)) {
                return {true, 0, 1};
            } else if (e.as<Variable>()) {
                return {true, 1, 1};
            } else if (const Add *op = e.as<Add>()) {
                auto a = differentiate(op->a, v);
                a += differentiate(op->b, v);
                return a;
            } else if (const Sub *op = e.as<Sub>()) {
                auto a = differentiate(op->a, v);
                auto b = differentiate(op->b, v);
                b.numerator = -b.numerator;
                a += b;
                return a;
            } else if (const Mul *op = e.as<Mul>()) {
                if (const int64_t *ib = as_const_int(op->b)) {
                    auto a = differentiate(op->a, v);
                    a.numerator *= *ib;
                    return a;
                } else {
                    return {false, 0, 0};
                }
            } else if (const Div *op = e.as<Div>()) {
                if (const int64_t *ib = as_const_int(op->b)) {
                    auto a = differentiate(op->a, v);
                    a.denominator *= *ib;
                    return a;
                } else {
                    return {false, 0, 0};
                }
            } else {
                // TODO: min, max?
                return {false, 0, 0};
            }
        }

        void visit_memory_access(Type t, const vector<Expr> &args, PipelineFeatures::AccessType type) {
            // Compute matrix of partial derivatives of args w.r.t. loop params
            vector<vector<Expr>> matrix;
            vector<size_t> ones_per_row(args.size(), 0),
                zeros_per_row(args.size(), 0),
                ones_per_col(stage.loop.size(), 0),
                zeros_per_col(stage.loop.size(), 0);
            matrix.resize(args.size());
            bool is_pointwise = args.size() == stage.loop.size();
            bool is_strided = true, is_vector = true, is_scalar = true;
            for (size_t i = 0; i < args.size(); i++) {
                matrix[i].resize(stage.loop.size());
                for (size_t j = 0; j < stage.loop.size(); j++) {
                    auto deriv = differentiate(args[i], stage.loop[j].var);
                    zeros_per_row[i] += deriv.is_zero();
                    ones_per_row[i] += deriv.is_one();
                    zeros_per_col[j] += deriv.is_zero();
                    ones_per_col[j] += deriv.is_one();
                    is_pointwise &= (i == j ? deriv.is_one() : deriv.is_zero());
                    if (j == vector_dim) {
                        is_vector &= (i == 0 ? deriv.is_one() : deriv.is_zero());
                        is_strided &= (i == 0 ? deriv.is_small_integer() : deriv.is_zero());
                        is_scalar &= deriv.is_zero();
                    }
                }
            }
            bool is_transpose = (args.size() == stage.loop.size());
            bool is_broadcast = true, is_slice = true;
            for (size_t i = 0; i < args.size(); i++) {
                bool single_one = (ones_per_row[i] == 1) && (zeros_per_row[i] == stage.loop.size() - 1);
                bool all_zero = (zeros_per_row[i] == stage.loop.size());
                is_transpose &= single_one;
                is_broadcast &= single_one;
                is_slice &= single_one || all_zero;
            }
            for (size_t j = 0; j < stage.loop.size(); j++) {
                bool single_one = (ones_per_col[j] == 1) && (zeros_per_col[j] == args.size() - 1);
                bool all_zero = (zeros_per_col[j] == args.size());
                is_transpose &= single_one || all_zero;
                is_broadcast &= single_one;
                is_slice &= single_one;
            }
            bool is_gather_scatter = !is_vector && !is_strided && !is_scalar;

            auto type_class = classify_type(t);

            stage.features.pointwise_accesses[(int)type][(int)type_class] += is_pointwise;
            stage.features.transpose_accesses[(int)type][(int)type_class] += is_transpose;
            stage.features.broadcast_accesses[(int)type][(int)type_class] += is_broadcast;
            stage.features.slice_accesses[(int)type][(int)type_class] += is_slice;
            stage.features.vectorizable_accesses[(int)type][(int)type_class] += is_vector;
            stage.features.strided_accesses[(int)type][(int)type_class] += is_strided;
            stage.features.scalar_accesses[(int)type][(int)type_class] += is_scalar;
            stage.features.gather_scatter_accesses[(int)type][(int)type_class] += is_gather_scatter;
        }

    public:
        Featurizer(Function &func, Node::Stage &stage, size_t vector_dim) :
            func(func), stage(stage), vector_dim(vector_dim) {}

        void visit_store_args(Type t, vector<Expr> args) {
            for (auto &e : args) {
                e = common_subexpression_elimination(simplify(e)); // Get things into canonical form
            }
            visit_memory_access(t, args, PipelineFeatures::AccessType::Store);
        }
    };

    // Compute the featurization for the entire DAG
    void featurize() {
        for (Node &node : nodes) {
            for (size_t stage_idx = 0; stage_idx < node.stages.size(); stage_idx++) {
                Node::Stage &stage = node.stages[stage_idx];

                // Pick a dimension to vectorize over - the innermost pure loop
                size_t vector_dim = 0;
                while (vector_dim < stage.loop.size() && !stage.loop[vector_dim].pure) vector_dim++;
                // bool vectorized = vector_dim < stage.loop.size();

                Featurizer featurizer(node.func, stage, vector_dim);

                Definition def = node.func.definition();
                if (stage_idx > 0) def = node.func.updates()[stage_idx - 1];

                memset(&stage.features, 0, sizeof(stage.features));

                for (auto v : def.values()) {
                    featurizer.visit_store_args(v.type(), def.args());
                    v = common_subexpression_elimination(simplify(v)); // Get things into canonical form
                    v.accept(&featurizer);
                }
                for (auto v : def.args()) {
                    v = common_subexpression_elimination(simplify(v)); // Get things into canonical form
                    v.accept(&featurizer);
                }

                // Compute coefficients for the schedule features for
                // this stage using the learned bilinear model.

                const int *pipeline_features = (const int *)(&stage.features);

                // The bilinear model is simple, and doesn't
                // distinguish between different types. First we sum
                // the pipeline features across types with a weight
                // corresponding to the number of bytes in the type.
                float pipeline_feature_vec[58];
                memset(pipeline_feature_vec, 0, sizeof(pipeline_feature_vec));

                pipeline_feature_vec[0] = stage_idx;
                const int cost_per_type[7] = {1, 1, 2, 4, 8, 4, 8};
                for (int i = 0; i < 57; i++) {
                    for (int j = 0; j < 7; j++) {
                        pipeline_feature_vec[i + 1] += pipeline_features[i * 7 + j] * cost_per_type[j];
                    };
                }

                // We then whiten this using learned weights. Note
                // that a large number of coefficients are simply
                // ignored, even after the summation across types,
                // because they were always zero in the training set.


                // We then multiply by a large matrix
            }
        }
    }

    void dump() {
        for (const Node &n : nodes) {
            debug(0) << "Node: " << n.func.name() << '\n'
                     << "  Inlined cost: " << n.compute_if_inlined << '\n'
                     << "  Symbolic region required: \n";
            for (const Interval &i : n.region_required) {
                debug(0) << "    " << i.min << ", " << i.max << '\n';
            }
            debug(0) << "  Region computed: \n";
            for (const Interval &i : n.region_computed) {
                debug(0) << "    " << i.min << ", " << i.max << '\n';
            }
            for (size_t i = 0; i < n.stages.size(); i++) {
                debug(0) << "  Stage " << i << ":\n";
                debug(0) << "    Arithmetic cost: " << n.stages[i].compute << '\n';
                for (const auto &l : n.stages[i].loop) {
                    debug(0) << "    " << l.var << " " << l.min << " " << l.max << '\n';
                }
                n.stages[i].features.dump();
            }
        }
        for (const Edge &e : edges) {
            debug(0) << "Edge: " << e.producer.name() << " -> " << e.consumer.name() << '\n'
                     << "  Footprint: \n";
            int j = 0;
            for (const Interval &i : e.bounds) {
                debug(0) << "    Min " << j << ": " << i.min << '\n';
                debug(0) << "    Max " << j << ": " << i.max << '\n';
                j++;
            }

        }
    }

private:
    // The auxiliary data structures use internal pointers, so we'll hide the copy constructor
    FunctionDAG(const FunctionDAG &other) = delete;
    void operator=(const FunctionDAG &other) = delete;

};

vector<vector<int64_t>> generate_tilings(const vector<int64_t> &s, int d, bool allow_splits, int vector_dim, int vector_size) {
    vector<vector<int64_t>> result;
    if (d == -1) {
        result.push_back(vector<int64_t>());
    } else {
        auto v = generate_tilings(s, d - 1, allow_splits, vector_dim, vector_size);
        for (auto t : v) {
            bool is_full = false, is_one = false;
            // Skip trivial tilings
            if ((size_t)d == s.size() - 1) {
                is_one = is_full = true;
                for (int i = 0; i < d; i++) {
                    is_one &= (t[i] == 1);
                    is_full &= (t[i] == s[i]);
                }
            }
            t.push_back(0);
            if (!allow_splits) {
                if (!is_one) {
                    t.back() = 1;
                    result.push_back(t);
                }
                if (s[d] != 1 && !is_full && is_one && (d != vector_dim)) {
                    t.back() = s[d];
                    result.push_back(t);
                }
            } else {
                for (int outer = 1; outer <= s[d]; outer *= 2) {
                    int inner = (s[d] + outer - 1) / outer;
                    if (is_one && outer == 1) continue;
                    if (is_full && outer == s[d]) continue;
                    if (outer > inner || (d == vector_dim && inner < vector_size)) break;
                    t.back() = outer;
                    result.push_back(t);
                }
                for (int inner = 1; inner < s[d]; inner *= 2) {
                    int outer = (s[d] + inner - 1) / inner;
                    if (is_one && outer == 1) continue;
                    if (is_full && outer == s[d]) continue;
                    if (inner >= outer) break;
                    t.back() = outer;
                    result.push_back(t);
                }
            }
        }
    }
    return result;
}

// The schedule-dependent portion of the featurization of a stage
struct ScheduleFeatures {
    int64_t num_realizations = 0; // Product of outer loops at store_at site
    int64_t num_productions = 0;  // Product of outer loops at compute_at site
    int64_t points_computed_per_realization = 0; // Number of times the innermost stmt happens per store_at
    int64_t points_computed_per_production = 0;  // Number of times the innermost stmt happens per compute_at
    int64_t points_computed_total = 0;
    // points_computed_total
    //  == num_realizations * points_computed_per_realization
    //  ~= num_productions * points_computed_per_production
    // Only approximately equal because of the simplifications made
    // regarding the modelling of sliding window

    int64_t points_computed_minimum = 0; // The minimum number of points that are actually required to be computed to produce a correct output.

    int64_t innermost_loop_extent = 0; // Trip count of innermost loop
    int64_t innermost_pure_loop_extent = 0; // Trip count of the loop that's going to be vectorized
    int64_t inner_parallelism = 0; // The number of parallel jobs used in the production of this Func. 1 unless the Func is compute_root.
    int64_t outer_parallelism = 0; // The number of times this Func could be realized in parallel. 1 when the Func is compute_root.

    int64_t bytes_at_realization = 0; // Size of the region computed at the store_at site, measured in bytes
    int64_t bytes_at_production = 0; // Size of the region computed at the compute_at site, measured in bytes
    int64_t bytes_at_root = 0; // The same at root, regardless of where it's actually scheduled
    int64_t innermost_bytes_at_realization = 0;
    int64_t innermost_bytes_at_production = 0;
    int64_t innermost_bytes_at_root = 0;

    int64_t bytes_read_per_tile = 0; // Number of bytes loaded from all inputs per instance of innermost loop cluster

    int64_t inlined_calls = 0; // For inlined Funcs, how many calls are made to this Func total

    void dump() const {
        debug(0) << "    num_realizations:                " << num_realizations << '\n'
                 << "    num_productions:                 " << num_productions << '\n'
                 << "    points_computed_per_realization: " << points_computed_per_realization << '\n'
                 << "    points_computed_per_production:  " << points_computed_per_production << '\n'
                 << "    points_computed_total:           " << points_computed_total << '\n'
                 << "    points_computed_minimum:         " << points_computed_minimum << '\n'
                 << "    innermost_loop_extent:           " << innermost_loop_extent << '\n'
                 << "    innermost_pure_loop_extent:      " << innermost_pure_loop_extent << '\n'
                 << "    inner_parallelism:               " << inner_parallelism << '\n'
                 << "    outer_parallelism:               " << outer_parallelism << '\n'
                 << "    bytes_at_realization:            " << bytes_at_realization << '\n'
                 << "    bytes_at_production:             " << bytes_at_production << '\n'
                 << "    bytes_at_root:                   " << bytes_at_root << '\n'
                 << "    innermost_bytes_at_realization:  " << innermost_bytes_at_realization << '\n'
                 << "    innermost_bytes_at_production:   " << innermost_bytes_at_production << '\n'
                 << "    innermost_bytes_at_root:         " << innermost_bytes_at_root << '\n'
                 << "    bytes_read_per_tile:             " << bytes_read_per_tile << '\n'
                 << "    inlined_calls:                   " << inlined_calls << '\n';
    }
};

// We're going to do a tree search over possible schedules to find an
// optimal one. A tree search requires a state, and a function that
// gives you children of the state (with costs). The following struct
// represents the state, which is a partial schedule.
//
// A partial schedule is a tree. Each node is some portion of the for
// loop nest of some Func. If there are no children, it's the
// innermost set of loops. If there are children, it's a loop over
// tiles of that Func.
struct PartialScheduleNode {
    Function func;
    int stage;

    // Is this the innermost loop of this func?
    bool innermost = false;

    // Are we permitted to tile this loop?
    bool tileable = false;

    // The extents of the loops
    vector<int64_t> size;

    // The nodes inside the loop body
    vector<std::shared_ptr<PartialScheduleNode>> children;

    // Funcs inlined into this inner loop, and the number of times they are called. Only valid if children is empty.
    map<Function, int64_t, Function::Compare> inlined;

    // Funcs realized inside this inner loop
    set<Function, Function::Compare> store_at;

    // TODO: Should stash pointers to the relevant dag objects here to
    // avoid have to look them up all the time.

    void compute_features(const FunctionDAG &dag,
                          const MachineParams &params,
                          map<Function, const PartialScheduleNode *, Function::Compare> &compute_site,
                          int64_t instances,
                          int64_t parallelism,
                          const PartialScheduleNode *parent,
                          const PartialScheduleNode &root,
                          map<Function, vector<ScheduleFeatures>, Function::Compare> *features) {

        int64_t loop_instances = 1, pure_loop_instances = 1;
        size_t idx = 0;
        for (auto i : size) {
            loop_instances *= i;
            if (dag.node_map.at(func)->stages[stage].loop[idx++].pure) {
                pure_loop_instances *= i;
            }
        }
        int64_t subinstances = instances * loop_instances;

        if (is_root()) {
            for (auto c : children) {
                c->compute_features(dag, params, compute_site, subinstances, parallelism, this, root, features);
            }
        } else {

            int64_t parallel_tasks = parent->is_root() ? pure_loop_instances : 1;
            int64_t subparallelism = parallel_tasks * parallelism;


            // Figure out the features at the compute_at level
            vector<ScheduleFeatures> &func_features = (*features)[func];
            if (func_features.empty()) {
                func_features.resize(func.updates().size() + 1);
            }
            ScheduleFeatures &feat = func_features[stage];
            const auto *node = dag.node_map.at(func);

            if (innermost) {
                // Figure out the features at the innermost loop cluster level
                feat.points_computed_total = subinstances;
                feat.innermost_loop_extent = size.empty() ? 1 : size[0];

                feat.innermost_pure_loop_extent = 1;
                size_t i = 0;
                for (auto l : node->stages[stage].loop) {
                    if (l.pure) {
                        feat.innermost_pure_loop_extent = size[i];
                        break;
                    }
                    i++;
                }


                int64_t bytes_loaded = 0;
                for (const auto *e : dag.incoming_edges.at(func)) {
                    const auto &bounds = parent->get_bounds(e->producer, dag);
                    const auto *n = dag.node_map.at(e->producer);
                    int64_t footprint = 1;
                    for (auto p : bounds.region_required) {
                        footprint *= (p.second - p.first + 1);
                    }
                    bytes_loaded += n->bytes_per_point * footprint;
                }
                // TODO: consider input images
                feat.bytes_read_per_tile = bytes_loaded;
            }

            if (!compute_site.count(func)) {
                compute_site[func] = parent;
            }

            bool outermost_loop_for_this_stage = (feat.num_productions == 0);
            if (outermost_loop_for_this_stage) {
                feat.num_productions = instances;
                feat.inner_parallelism = parallel_tasks;
                feat.outer_parallelism = parallelism;

                const auto &bounds = parent->get_bounds(func, dag);

                feat.bytes_at_production = node->bytes_per_point;
                for (auto p : bounds.region_computed) {
                    feat.bytes_at_production *= (p.second - p.first) + 1;
                }
                int64_t innermost_storage_extent = 1;
                if (!bounds.region_computed.empty()) {
                    innermost_storage_extent = bounds.region_computed[0].second - bounds.region_computed[0].first + 1;
                }
                feat.innermost_bytes_at_production = node->bytes_per_point * innermost_storage_extent;
            }

            for (auto c : children) {
                c->compute_features(dag, params, compute_site, subinstances, subparallelism, this, root, features);
            }

            if (outermost_loop_for_this_stage) {
                feat.points_computed_per_production = feat.points_computed_total / instances;
            }
        }

        for (Function f : store_at) {
            // Figure out the features at the store_at level
            const auto &bounds = get_bounds(f, dag);
            const auto *node = dag.node_map.at(f);

            for (size_t s = 0; s < node->stages.size(); s++) {
                // TODO: Lift invariants from this loop. Most of it's the same for every stage.
                ScheduleFeatures &feat = features->at(f)[s];

                feat.num_realizations = subinstances;

                feat.points_computed_per_realization = 1;
                internal_assert(!bounds.loops[s].empty());
                for (auto p : bounds.loops[s]) {
                    feat.points_computed_per_realization *= (p.second - p.first + 1);
                }
                feat.points_computed_total = feat.points_computed_per_realization * feat.num_realizations;

                feat.bytes_at_realization = node->bytes_per_point;
                for (auto p : bounds.region_computed) {
                    feat.bytes_at_realization *= (p.second - p.first) + 1;
                }
                int64_t innermost_storage_extent = 1;
                if (!bounds.region_computed.empty()) {
                    innermost_storage_extent = bounds.region_computed[0].second - bounds.region_computed[0].first + 1;
                }
                feat.innermost_bytes_at_realization = node->bytes_per_point * innermost_storage_extent;

                double points_computed = 1;
                for (auto p : bounds.region_computed) {
                    points_computed *= p.second - p.first + 1;
                }
            }
        }

        // Track features for inlined Funcs
        for (auto p : inlined) {
            auto &f = p.first;
            vector<ScheduleFeatures> &func_features = (*features)[f];
            func_features.resize(1);
            auto &feat = func_features[0];
            feat.inlined_calls += p.second * subinstances;


        }

        if (is_root()) {
            // Figure out the root-level features for every Func
            for (auto &p : *features) {
                auto &f = p.first;
                auto &feat_vec = p.second;
                const auto *node = dag.node_map.at(f);
                const auto &root_bounds = root.get_bounds(f, dag);
                int s = 0;
                for (auto &feat : feat_vec) {
                    feat.bytes_at_root = node->bytes_per_point;
                    for (auto p : root_bounds.region_computed) {
                        feat.bytes_at_root *= (p.second - p.first) + 1;
                    }
                    int64_t innermost_storage_extent = 1;
                    if (!root_bounds.region_computed.empty()) {
                        innermost_storage_extent = root_bounds.region_computed[0].second - root_bounds.region_computed[0].first + 1;
                    }
                    feat.innermost_bytes_at_root = node->bytes_per_point * innermost_storage_extent;

                    feat.points_computed_minimum = 1;
                    for (auto p : root_bounds.loops[s]) {
                        feat.points_computed_minimum *= (p.second - p.first + 1);
                    }
                    s++;
                }
            }
        }
    }

    bool is_root() const {
        return !func.get_contents().defined();
    }

    struct Bound {
        // The box over which something is required, touched, and the shape of the loop nest(s)
        vector<pair<int64_t, int64_t>> region_required, region_computed;
        vector<vector<pair<int64_t, int64_t>>> loops;

        // The number of points in the iteration domain. Sum over the
        // products of the loops. Outside the realization of the Func
        // it's the minimum number of iteration domain points to
        // compute the required region. Inside it's the actual.
        int64_t iteration_domain_points;
    };

    // The total bounds required of the given Func for one representative iteration of this loop. Computed lazily and cached.
    mutable map<Function, Bound, Function::Compare> bounds;
    const Bound &get_bounds(Function f, const FunctionDAG &dag) const {
        // debug(0) << "get_bounds of " << f.name() << " in loop over " << (is_root() ? "root" : func.name()) << '\n';
        auto it = bounds.find(f);
        if (it != bounds.end()) {
            return it->second;
        }
        Bound bound;
        // Compute the region required
        if (dag.outgoing_edges.at(f).empty() && is_root()) {
            // It's an output.
            // Use the bounds estimate
            bound.iteration_domain_points = 1;
            map<string, pair<int64_t, int64_t>> estimates;
            for (auto b : f.schedule().estimates()) {
                int64_t i_min = *as_const_int(b.min);
                int64_t i_extent = *as_const_int(b.extent);
                estimates[b.var] = {i_min, i_min + i_extent - 1};
            }
            // Set the bounds using the estimates
            for (int i = 0; i < f.dimensions(); i++) {
                auto it = estimates.find(f.args()[i]);
                user_assert(it != estimates.end())
                    << "Need an estimate on dimension " << i << " of \"" << f.name() << "\"";
                bound.iteration_domain_points *= it->second.second - it->second.first + 1;
                bound.region_required.push_back(it->second);
            }
        } else {
            internal_assert(!dag.outgoing_edges.at(f).empty())
                << "No consumers of " << f.name()
                << " at loop over " << (is_root() ? "root" : func.name()) << '\n';
            for (const auto *e : dag.outgoing_edges.at(f)) {
                // Ignore consumers outside of this loop nest
                if (!computes(e->consumer)) {
                    continue;
                }
                const auto &c_bounds = get_bounds(e->consumer, dag);
                const auto *c_node = dag.node_map.at(e->consumer);
                const auto &concrete_loop = c_bounds.loops[e->consumer_stage]; // For the concrete sizes of the loop
                const auto &symbolic_loop = c_node->stages[e->consumer_stage].loop; // Just for the var names of the loop
                if (concrete_loop.empty()) {
                    // This consumer loop doesn't occur within this PartialScheduleNode
                    // TODO: Not a good way to encode this. What about deps on scalars?
                    continue;
                }
                // Create a map from the symbolic loop variables to the actual loop size
                map<string, Expr> s;
                internal_assert(concrete_loop.size() == symbolic_loop.size());
                for (size_t i = 0; i < concrete_loop.size(); i++) {
                    auto p = concrete_loop[i];
                    const string &var = symbolic_loop[i].var;
                    s[e->consumer.name() + "." + var + ".min"] = (int)p.first;
                    s[e->consumer.name() + "." + var + ".max"] = (int)p.second;
                }
                // Apply that map to the bounds relationship encoded
                // in the edge to expand the bounds of the producer to
                // satisfy the consumer
                for (int i = 0; i < f.dimensions(); i++) {
                    // Get bounds required of this dimension of the
                    // producer in terms of a symbolic region of the
                    // consumer.
                    Interval in = e->bounds[i];
                    // Map from symbolic region to concrete region
                    in.min = simplify(substitute(s, in.min));
                    in.max = simplify(substitute(s, in.max));
                    const int64_t *imin = as_const_int(in.min);
                    const int64_t *imax = as_const_int(in.max);
                    internal_assert(imin && imax) << in.min << ", " << in.max << '\n';
                    // Expand the bounds of the producer
                    if ((size_t)i >= bound.region_required.size()) {
                        bound.region_required.push_back({*imin, *imax});
                    } else {
                        bound.region_required[i].first = std::min(bound.region_required[i].first, *imin);
                        bound.region_required[i].second = std::max(bound.region_required[i].second, *imax);
                    }
                }
            }
            internal_assert(bound.region_required.size() == (size_t)f.dimensions()) << is_root() << " " << f.name() << ' ' << bound.region_required.size() << ' ' << f.dimensions() << '\n';
        }

        // Use the region required and the dag to compute the region computed and the iteration domain
        const auto *node = dag.node_map.at(f);
        map<string, Expr> required_map;
        for (int i = 0; i < f.dimensions(); i++) {
            required_map[node->region_required[i].min.as<Variable>()->name] = (int)bound.region_required[i].first;
            required_map[node->region_required[i].max.as<Variable>()->name] = (int)bound.region_required[i].second;
        }
        for (int i = 0; i < f.dimensions(); i++) {
            Interval in = node->region_computed[i];
            in.min = simplify(substitute(required_map, in.min));
            in.max = simplify(substitute(required_map, in.max));
            const int64_t *imin = as_const_int(in.min);
            const int64_t *imax = as_const_int(in.max);
            internal_assert(imin && imax) << in.min << ", " << in.max << '\n';
            bound.region_computed.push_back({*imin, *imax});
        }
        bound.iteration_domain_points = 0;
        for (const auto &s : node->stages) {
            vector<pair<int64_t, int64_t>> loop;
            int64_t prod = 1;
            for (const auto &l : s.loop) {
                Expr min = simplify(substitute(required_map, l.min));
                Expr max = simplify(substitute(required_map, l.max));
                const int64_t *imin = as_const_int(min);
                const int64_t *imax = as_const_int(max);
                internal_assert(imin && imax) << min << ", " << max << '\n';
                loop.push_back({*imin, *imax});
                prod *= (*imax) - (*imin) + 1;
            }
            bound.iteration_domain_points += prod;
            bound.loops.emplace_back(std::move(loop));
        }

        bounds[f] = std::move(bound);
        return bounds[f];
    }

    void dump(string prefix) const {
        if (!is_root()) {
            debug(0) << prefix << func.name();
            prefix += " ";
        }
        for (auto s : size) {
            debug(0) << " " << s;
        }
        if (tileable) {
            debug(0) << " t";
        }
        if (innermost) {
            debug(0) << " *\n";
        } else {
            debug(0) << '\n';
        }
        for (auto p : store_at) {
            debug(0) << prefix << "realize: " << p.name() << '\n';
        }
        for (size_t i = children.size(); i > 0; i--) {
            children[i-1]->dump(prefix);
        }
        for (auto p : inlined) {
            debug(0) << prefix << "inlined: " << p.first.name() << " " << p.second << '\n';
        }
        /*
        for (auto p : bounds) {
            debug(0) << prefix << "bounds: " << p.first.name();
            for (auto d : p.second.region) {
                debug(0) << " [" << d.first << ", " << d.second << "]";
            }
            debug(0) << '\n';
        }
        */
    }

    int64_t calls_per_instance(Function f, const FunctionDAG &dag) const {
        int64_t result = 0;
        for (const auto &c : children) {
            result += c->calls(f, dag);
        }
        for (const auto *e : dag.outgoing_edges.at(f)) {
            if (e->consumer.same_as(func) && e->consumer_stage == stage) {
                result += e->calls;
            }
            auto it = inlined.find(e->consumer);
            if (it != inlined.end()) {
                result += e->calls * it->second;
            }
        }
        return result;
    }

    int64_t calls(Function f, const FunctionDAG &dag) const {
        int result = calls_per_instance(f, dag);
        for (auto s : size) {
            result *= s;
        }
        return result;
    }

    bool computes(Function f) const {
        if (!is_root() && f.same_as(func)) {
            return true;
        }
        if (inlined.count(f)) {
            return true;
        }
        for (const auto &c : children) {
            if (c->computes(f)) return true;
        }
        return false;
    }

    // Make a copy of the tree with the given func inlined.
    PartialScheduleNode inline_func(Function f, const FunctionDAG &dag) const {
        PartialScheduleNode result = *this;

        // Inline it into the children
        for (size_t i = 0; i < result.children.size(); i++) {
            if (children[i]->calls(f, dag)) {
                result.children[i] = std::shared_ptr<PartialScheduleNode>(new PartialScheduleNode(children[i]->inline_func(f, dag)));
            }
        }

        // Inline it here if there are any direct calls
        if (innermost) {
            int64_t calls = 0;
            for (const auto *e : dag.outgoing_edges.at(f)) {
                auto it = inlined.find(e->consumer);
                if (it != inlined.end()) {
                    calls += it->second * e->calls;
                }
                if (e->consumer.same_as(func)) {
                    calls += e->calls;
                }
            }
            if (calls) {
                result.inlined[f] = calls;
            }
        }
        return result;
    }

    void compute_here(Function f, const FunctionDAG &dag) {
        auto bounds = get_bounds(f, dag);
        for (int s = (int)f.updates().size(); s >= 0; s--) {
            auto node = std::shared_ptr<PartialScheduleNode>(new PartialScheduleNode);
            node->func = f;
            node->stage = s;
            node->innermost = true;
            // TODO: rvars are not tileable
            node->tileable = true;
            Bound single_point;
            single_point.loops.resize(f.updates().size() + 1);
            single_point.iteration_domain_points = 1;
            for (const auto &l : bounds.loops[s]) {
                // Initialize the loop nest
                node->size.push_back(l.second - l.first + 1);
                // Pick a representative loop iteration for the inner
                // loop. With the way tiling is done below, it needs
                // to be the first loop iteration.
                single_point.loops[s].push_back({l.first, l.first});
            }
            // Leave region required blank inside the computation of a Func
            node->bounds[f] = single_point;
            children.emplace_back(std::move(node));
        }
    }

    // Return all possible ways to compute f in tiles.
    vector<PartialScheduleNode> compute_in_tiles(Function f, const FunctionDAG &dag,
                                                 const PartialScheduleNode *parent,
                                                 const MachineParams &params,
                                                 bool in_realization) const {
        vector<PartialScheduleNode> result;

        // Is it worth descending into this loop? If we don't end up doing less work, it's pointless.
        if (parent) {
            int64_t parent_points = parent->get_bounds(f, dag).iteration_domain_points;
            int64_t in_loop_points = get_bounds(f, dag).iteration_domain_points;
            if (parent_points <= in_loop_points) {
                return result;
            }
        }

        // Figure out which child we can fuse this into
        int child = -1;
        bool called_by_multiple_children = false;
        for (int i = 0; i < (int)children.size(); i++) {
            if (children[i]->calls(f, dag)) {
                if (child != -1) {
                    called_by_multiple_children = true;
                }
                child = i;
            }
        }

        int vector_size = is_root() ? 1 : dag.node_map.at(func)->stages[stage].vector_size;
        int vector_dim = 0;
        if (!is_root()) {
            const auto &l = dag.node_map.at(func)->stages[stage].loop;
            while (vector_dim < (int)l.size() && !l[vector_dim].pure) vector_dim++;
        }

        if (!in_realization || size[vector_dim] == 1) {
            // Place the computation inside this loop
            PartialScheduleNode r = *this;
            r.compute_here(f, dag);
            if (!in_realization) {
                r.store_at.insert(f);
            } else {
                r.tileable = false;
            }
            result.emplace_back(std::move(r));
        }

        if (dag.outgoing_edges.at(f).empty()) {
            // Can't tile outputs
            return result;
        }

        if (tileable) {
            // Generate a list of tile sizes to try
            auto tilings = generate_tilings(size, (int)(size.size() - 1), !in_realization, vector_dim, vector_size);

            for (auto t : tilings) {
                if (parent->is_root()) {
                    const auto &l = dag.node_map.at(func)->stages[stage].loop;
                    // Skip root-level tilings that provide insufficient parallelism to avoid nested parallelism
                    int total = 1;
                    size_t idx = 0;
                    for (auto s : t) {
                        if (l[idx++].pure) {
                            total *= s;
                        }
                    }
                    if (total < params.parallelism) continue;
                }

                // Tile this loop and place the computation at some coarser granularity
                PartialScheduleNode outer = *this;

                // First make an inner loop representing a 1x1x1... tile
                auto inner = std::shared_ptr<PartialScheduleNode>(new PartialScheduleNode);
                inner->size.resize(outer.size.size(), 1);
                inner->func = func;
                inner->stage = stage;
                inner->innermost = innermost;
                inner->tileable = tileable;

                // Move the existing children and their bounds to the inner loop
                std::swap(inner->children, outer.children);
                std::swap(inner->inlined, outer.inlined);
                std::swap(inner->bounds, outer.bounds);
                std::swap(inner->store_at, outer.store_at);

                outer.bounds[func] = inner->bounds[func];
                outer.innermost = false;

                // Then move factors from the outer loop to the inner loop
                auto parent_bounds = parent->get_bounds(func, dag);
                auto &b = outer.bounds[func];

                // We're within the computation of a single stage of a
                // Func, so the bounds should have empty regions and a
                // single loop nest
                internal_assert(b.region_required.empty());
                internal_assert(b.region_computed.empty());

                int64_t old_stage_iteration_domain_points = 1,
                    new_inner_iteration_domain_points = 1,
                    new_outer_iteration_domain_points = 1;

                for (size_t i = 0; i < t.size(); i++) {
                    old_stage_iteration_domain_points *= b.loops[stage][i].second - b.loops[stage][i].first + 1;
                    int factor = t[i];
                    inner->size[i] = (outer.size[i] + factor - 1) / factor;
                    outer.size[i] = factor;
                    int64_t min = parent_bounds.loops[stage][i].first;
                    int64_t extent = parent_bounds.loops[stage][i].second - min + 1;
                    extent = (extent + factor - 1) / factor;
                    b.loops[stage][i] = {min, min + extent - 1};
                    new_outer_iteration_domain_points *= extent;
                    new_inner_iteration_domain_points *= factor;
                }

                // The number of points in an iteration domain is inclusive of children
                new_outer_iteration_domain_points *= new_inner_iteration_domain_points;

                b.iteration_domain_points += new_outer_iteration_domain_points - old_stage_iteration_domain_points;
                inner->bounds[func].iteration_domain_points = new_inner_iteration_domain_points;

                outer.children.push_back(inner);

                // Site the computation inside the outer loop
                PartialScheduleNode compute_at_here = outer;
                compute_at_here.compute_here(f, dag);
                if (!in_realization) {
                    compute_at_here.store_at.insert(f);
                } else {
                    compute_at_here.tileable = false;
                }
                result.emplace_back(std::move(compute_at_here));

                bool may_slide = (!in_realization &&
                                  !f.has_update_definition());
                if (may_slide) {
                    // Also consider just storing here, but computing
                    // further in. Currently don't have to worry about
                    // the constraints this places on parallelism, as
                    // we forced all the parallelism to the outer
                    // loop.
                    PartialScheduleNode store_at_here = std::move(outer);
                    store_at_here.store_at.insert(f);
                    auto v = inner->compute_in_tiles(f, dag, &store_at_here, params, true);
                    for (PartialScheduleNode n : v) {
                        store_at_here.children.pop_back();
                        store_at_here.children.emplace_back(new PartialScheduleNode(std::move(n)));
                        result.push_back(store_at_here);
                    }
                }
            }
        }

        if (child >= 0 && !called_by_multiple_children && !in_realization) {
            // Push the Func further inwards in the loop nest

            // See if it's appropriate to slide over this loop
            const vector<int64_t> &child_size = children[child]->size;
            int num_ones = 0;
            for (auto s : child_size) {
                num_ones += (s == 1) ? 1 : 0;
            }
            bool may_slide = !is_root() && (num_ones == ((int)child_size.size() - 1)) && !f.has_update_definition();
            may_slide &= (vector_dim >= (int)child_size.size()) || (child_size[vector_dim] == 1);
            for (int store_here = 0; store_here < 2; store_here++) {
                if (store_here && !may_slide) {
                    // We place all our parallel loops at the root
                    // level, so this would constrain parallelism.
                    continue;
                }
                auto v = children[child]->compute_in_tiles(f, dag, this, params, store_here);
                for (PartialScheduleNode n : v) {
                    // (Only valid if one child calls f) Push the
                    // computation into the child. Possibly leaving
                    // the storage out here.
                    PartialScheduleNode r = *this;
                    if (store_here) {
                        r.store_at.insert(f);
                    }
                    r.children[child] = std::shared_ptr<PartialScheduleNode>(new PartialScheduleNode(n));
                    result.emplace_back(std::move(r));
                }
            }
        }

        return result;
    }

    struct FuncVars {
        double num_cores = 0; // How much parallelism do we need to exploit with this Func?
        struct FuncVar {
            VarOrRVar var;
            int64_t extent = 0;
            bool outermost = false, parallel = false, exists = false;
            FuncVar() : var(Var()) {}
        };
        vector<FuncVar> vars; // In order from innermost to outermost. Each group of d is one tiling.
    };

    struct FuncVarMapCompare {
        bool operator()(const pair<Function, int> &a, const pair<Function, int> &b) const {
            if (a.second < b.second) return true;
            if (a.second > b.second) return false;
            return Function::Compare()(a.first, b.first);
        }
    };

    void apply(LoopLevel here, const FunctionDAG &dag,
               map<pair<Function, int>, FuncVars, FuncVarMapCompare> &vars_map,
               double num_cores,
               const PartialScheduleNode *parent) {
        if (is_root()) {
            for (auto &c : children) {
                Func(c->func).compute_root();
                c->apply(LoopLevel::root(), dag, vars_map, num_cores, this);
            }
        } else {
            auto key = std::make_pair(func, stage);
            auto it = vars_map.find(key);
            const auto &symbolic_loop = dag.node_map.at(func)->stages[stage].loop;
            if (it == vars_map.end()) {
                const auto &parent_bounds = parent->get_bounds(func, dag);
                FuncVars vars;
                vars.num_cores = num_cores;
                for (size_t i = 0; i < symbolic_loop.size(); i++) {
                    FuncVars::FuncVar fv;
                    const auto &l = symbolic_loop[i];
                    fv.var = VarOrRVar(l.var, !l.pure);
                    fv.extent = parent_bounds.loops[stage][i].second - parent_bounds.loops[stage][i].first + 1;
                    fv.outermost = true;
                    fv.parallel = false;
                    fv.exists = true;
                    vars.vars.push_back(fv);
                }
                vars_map[key] = vars;
            }
            auto &vars = vars_map[key];

            debug(0) << "Scheduling " << func.name() << " stage " << stage << '\n';
            Stage s = Func(func);
            if (stage > 0) {
                s = Func(func).update(stage - 1);
            }

            if (!size.empty()) {
                if (innermost) {
                    // Find the innermost var, and the innermost pure var
                    FuncVars::FuncVar innermost_var, innermost_pure_var;
                    bool found_innermost = false, found_innermost_pure = false;;
                    for (size_t i = 0; i < symbolic_loop.size() && !(found_innermost && found_innermost_pure); i++) {
                        if (vars.vars[i].exists) {
                            if (!found_innermost) {
                                found_innermost = true;
                                innermost_var = vars.vars[i];
                            }
                            if (!found_innermost_pure && symbolic_loop[i].pure) {
                                found_innermost_pure = true;
                                innermost_pure_var = vars.vars[i];
                            }
                        }
                    }
                    internal_assert(found_innermost);
                    here = LoopLevel(func, innermost_var.var);

                    if (found_innermost_pure) {
                        int vector_size = dag.node_map.at(func)->stages[stage].vector_size;
                        if (innermost_pure_var.extent >= 2 * vector_size &&
                            (((innermost_pure_var.extent + vector_size - 1) / vector_size) & 1) == 0) {
                            s.vectorize(innermost_pure_var.var, 2 * vector_size);
                        } else if (innermost_pure_var.extent >= vector_size) {
                            s.vectorize(innermost_pure_var.var, vector_size);
                        } else if (innermost_pure_var.extent >= 16) {
                            s.vectorize(innermost_pure_var.var, 16);
                        } else if (innermost_pure_var.extent >= 8) {
                            s.vectorize(innermost_pure_var.var, 8);
                        } else if (innermost_pure_var.extent >= 4) {
                            s.vectorize(innermost_pure_var.var, 4);
                        }
                    }
                } else {
                    // Do the implied splits
                    vector<FuncVars::FuncVar> new_inner;
                    for (size_t i = 0; i < symbolic_loop.size(); i++) {
                        FuncVars::FuncVar v;
                        FuncVars::FuncVar &parent = vars.vars[i];
                        int64_t factor = (parent.extent + size[i] - 1) / size[i];
                        if (!parent.exists || parent.extent == 1 || factor == 1) {
                            v.exists = false;
                            v.extent = 1;
                        } else if (size[i] == 1) {
                            // Not split in this dimension
                            v = parent;
                            parent.exists = false;
                            parent.extent = 1;
                        } else {
                            Var outer(parent.var.name() + "o"), inner(parent.var.name() + "i");
                            debug(0) << "Splitting " << parent.var.name() << " by " << factor << '\n';
                            if (parent.extent % factor == 0 && stage == 0) {
                                // TODO: If the actual size doesn't match the estimates, this could make some bad assumptions.
                                s.split(parent.var, outer, inner, (int)factor, TailStrategy::RoundUp);
                            } else {
                                s.split(parent.var, outer, inner, (int)factor, TailStrategy::GuardWithIf);
                            }
                            v = parent;
                            parent.var = outer;
                            parent.extent = size[i];
                            v.var = inner;
                            v.extent = factor;
                        }
                        new_inner.push_back(v);
                    }
                    for (int i = 0; i < func.dimensions(); i++) {
                        if (!vars.vars[i].exists) continue;
                        here = LoopLevel(func, vars.vars[i].var);
                        break;
                    }
                    vars.vars.insert(vars.vars.begin(), new_inner.begin(), new_inner.end());
                }
            }
            for (auto f : store_at) {
                Func(f).store_at(here);
            }
            for (auto s : size) {
                num_cores /= s;
            }
            for (auto &c : children) {
                if (!c->func.same_as(func)) {
                    Func(c->func).compute_at(here);
                }
                c->apply(here, dag, vars_map, num_cores, this);
            }
        }
    }

};

struct State {
    PartialScheduleNode root;

    double cost = 0;

    int num_funcs_scheduled = 0;

    static int cost_calculations;

    bool calculate_cost(const FunctionDAG &dag, const MachineParams &params, ThroughputPredictorPipeline *throughput_predictor,  bool verbose = false) {
        map<Function, const PartialScheduleNode *, Function::Compare> compute_site;
        map<Function, vector<ScheduleFeatures>, Function::Compare> features;
        root.compute_features(dag, params, compute_site, 1, 1, nullptr, root, &features);

        if (verbose) {
            for (const auto &n : dag.nodes) {
                const auto &sched_feat = features[n.func];
                if (sched_feat.size() < n.stages.size()) {
                    // This Func hasn't been scheduled yet.
                    break;
                }
                for (size_t stage_idx = n.stages.size(); stage_idx > 0; stage_idx--) {
                    const auto &s = n.stages[stage_idx - 1];
                    debug(0) << "YYY ";
                    debug(0) << n.func.name() << ' ' << (stage_idx - 1) << ' ';
                    const int64_t *sched_stats = (const int64_t *)(&sched_feat[stage_idx - 1]);
                    for (size_t i = 0; i < sizeof(ScheduleFeatures) / sizeof(int64_t); i++) {
                        // The schedule-based features are all
                        // naturally multiplicative and have a very
                        // large dynamic range, so we emit them
                        // logged
                        debug(0) << std::log(1 + sched_stats[i]) << ' ';
                    }
                    const int *stats = (const int *)(&s.features);
                    for (size_t i = 0; i < sizeof(s.features) / sizeof(int); i++) {
                        debug(0) << stats[i] << ' ';
                    }
                    debug(0) << '\n';
                }
            }
        }
        
        // get the size of the feature to feed into the network
        int num_stages = 0;
        for (const auto &n : dag.nodes) { 
          num_stages += n.stages.size();
        }

        int pipeline_feat_size = 399;
        int schedule_feat_size = 18;

        cost = 0;
        // use either deep network or linear model to predict cost
        if (throughput_predictor) {
            unsigned seed = std::chrono::system_clock::now().time_since_epoch().count();
            std::default_random_engine generator(seed);
            std::normal_distribution<float> distribution(0.0,1.0);  

            Buffer<float> pipeline_features(1, 56, 7, num_stages); // just predicting on batch size of 1 pipeline
            Buffer<float> schedule_features(1, 18, num_stages);
            Buffer<float> network_output(1,1,1);


            // index of current stage whose features we are reading
            int stage = 0;
            // load pipeline features into input buffer
            for (const auto &n : dag.nodes) { 
                for (const auto &s : n.stages) {
                    // cast the stage's pipeline features as an array of ints
                    const int *pipeline_feats = (const int *)(&(s.features));
                    // write features to file
                    // skip the first 7 features
                    for (int i = 7; i < pipeline_feat_size; i++) {
                      int x = (i-7)/7;
                      int y = (i-7)%7;
                      pipeline_features(0, x, y, stage) = pipeline_feats[i]; 
                      pipeline_features(0, x, y, stage) -= throughput_predictor->feature_stats.pipeline_mean(x,y);
                      pipeline_features(0, x, y, stage) /= throughput_predictor->feature_stats.pipeline_std(x,y);
                      /**
                      float val =  distribution(generator);
                      pipeline_features(0, x, y, stage) = val; 
                      **/
                    }
                    stage += 1;
                } 
            }

            for (int i = 0; i < 56; i++) {
              for (int j = 0; j < 7; j++) {
                for (int k = 0; k < num_stages; k++) {
                  if (pipeline_features(0,i,j,k) != pipeline_features(0,i,j,k)) {
                    std::cout << "pipeline features index: " << i << "," << j << "," << k << " is NAN " << pipeline_features(0,i,j,k) << std::endl;
                  }
                }
              }
            } 

            stage = 0;
            // load schedule features into input buffer
            for (auto p : features) {
                for (size_t s = 0; s < p.second.size(); s++) {
                    const auto &feat = p.second[s];
                    const int64_t *sched_stats = (const int64_t *)(&feat);
                    for (int i = 0; i < schedule_feat_size; i++) {
                        schedule_features(0, i, stage) = std::log(1+sched_stats[i]);
                        schedule_features(0, i, stage) -= throughput_predictor->feature_stats.schedule_mean(i);
                        schedule_features(0, i, stage) /= throughput_predictor->feature_stats.schedule_std(i);
                        //schedule_features(0, i, stage) = distribution(generator);
                    }
                    stage += 1;
                }
            }

<<<<<<< HEAD
=======
                // This is model v0, to bootstrap training data
                // generation for an actual model. Just wrote down
                // something reasonable-sounding that corresponds
                // roughly to the Ravi cost model, then tuned the two
                // constants to have OK performance on local
                // laplacian.
                auto &stage = dag.node_map.at(p.first)->stages[s];
                double compute_cost = 0;
                const int *pipeline_feat = (const int *)(&stage.features);
                for (size_t i = 0; i < sizeof(stage.features) / sizeof(int); i++) {
                    // A very crude compute cost that just adds up the histograms
                    compute_cost += pipeline_feat[i];
                }
                compute_cost *= feat.points_computed_total + feat.inlined_calls;

                // Get a bonus for large inner loops and a penalty for small ones
                if (feat.inlined_calls == 0) {
                    compute_cost *= 0.9 + 10.0 / feat.innermost_pure_loop_extent;
                }

                // Pay a super-linear penalty for large
                // allocations. Nothing wrong with them per-se, but
                // they're a good indicator of poor producer-consumer
                // locality in Halide.
                double memory_cost = 5 * feat.bytes_at_production * std::log(feat.bytes_at_production + 1);
                memory_cost *= feat.num_realizations;

                cost += compute_cost + memory_cost;

                /*
                // Model v1 is a least-squares fit on the features and
                // the features squared trying to predict
                // throughput. PipelineFeatures were used in the
                // prediction, but are ignored here because we're only
                // comparing different schedules for the same
                // pipeline. Some of the ScheduleFeatures also have
                // that property (the ones computed at root), but we
                // include them here for convenience. If you look at
                // the non-trivial coefficients on things that depend
                // on the schedule you'll see that it has basically
                // learned one thing:

                // Large innermost_bytes_at_realization is good,
                // unless it gets *really* large. Have spatial
                // coherence on output cache lines and don't break
                // vectorization.

                // Smaller effects include:

                // - More points computed per realization is better
                // (amortize malloc overhead)

                // - Fewer points computed total is better (minimize
                // redundant recompute)

                // - Fewer bytes per realization is better (fit into
                // local cache). Recall that we want *more* bytes
                // along the innermost dimension, so this is really a
                // constraint on the height of a tile)

                double linear_weights[] = {
                    7.44107243e-08,
                    -6.61684316e-08,
                    1.38209663e-06,
                    -9.72775735e-07,
                    -2.15445520e-06,
                    1.64845721e-06,
                    1.42242235e-07,
                    1.58736644e-07,
                    -9.37325174e-08,
                    1.77330511e-09,
                    -1.21396794e-06,
                    6.31298712e-07,
                    -8.20550970e-08,
                    8.74631069e-01,
                    -1.68220271e-07,
                    -8.74630980e-01,
                    3.83216062e-08,
                    -5.86168533e-07
                };
                double square_weights[] = {
                    -1.07675757e-09,
                    -3.02034990e-09,
                    3.34156891e-09,
                    2.31720771e-09,
                    6.04231900e-08,
                    -6.81740558e-08,
                    -1.08771382e-08,
                    -1.92484135e-08,
                    5.48552892e-09,
                    -1.05536441e-09,
                    -7.13883484e-09,
                    6.89300573e-09,
                    2.32452547e-08,
                    -1.00000000e+00,
                    1.32440828e-08,
                    9.99999996e-01,
                    -2.18566372e-09,
                    1.41639965e-08
                };
>>>>>>> 804ff417

            throughput_predictor->set_inputs(pipeline_features, schedule_features);
            throughput_predictor->prediction.realize(network_output);
            /**
            for (int i = 0; i < 20; i++) {
              for (int j = 10; j < 12; j++) {
                  std::cout << network_output(0,i,j) << " ";
              }
            }
            **/
            cost = -network_output(0,0,0);
        } 

        else {
            for (auto p : features) {
                for (size_t s = 0; s < p.second.size(); s++) {
                    const auto &feat = p.second[s];
                    // Reject silly schedules. They're not even useful for
                    // training data, as they potentially take the age of
                    // the universe to benchmark. We define 'silly' as
                    // doing more than 10x redundant recompute for any one
                    // stage.
                    if (feat.points_computed_total + feat.inlined_calls > 10*feat.points_computed_minimum) return false;

                    if (verbose) {
                        debug(0) << "Schedule features for " << p.first.name() << " stage " << s << "\n";
                        feat.dump();
                    }

                    // This is model v0, to bootstrap training data generation for
                    // an actual model. Just wrote down something reasonable-sounding.
                    /*
                    // Don't compute stuff or allocate memory. Large inner loops are good.
                    cost += (feat.points_computed_total +
                             feat.inlined_calls +
                             feat.num_realizations * feat.bytes_at_production -
                             std::sqrt(feat.innermost_pure_loop_extent) * 100);
                    */

                    // Model v1 is a least-squares fit on the features and
                    // the features squared trying to predict
                    // throughput. PipelineFeatures were used in the
                    // prediction, but are ignored here because we're only
                    // comparing different schedules for the same
                    // pipeline. Some of the ScheduleFeatures also have
                    // that property (the ones computed at root), but we
                    // include them here for convenience. If you look at
                    // the non-trivial coefficients on things that depend
                    // on the schedule you'll see that it has basically
                    // learned one thing:

                    // Large innermost_bytes_at_realization is good,
                    // unless it gets *really* large. Have spatial
                    // coherence on output cache lines and don't break
                    // vectorization.

                    // Smaller effects include:

                    // - More points computed per realization is better
                    // (amortize malloc overhead)

                    // - Fewer points computed total is better (minimize
                    // redundant recompute)

                    // - Fewer bytes per realization is better (fit into
                    // local cache). Recall that we want *more* bytes
                    // along the innermost dimension, so this is really a
                    // constraint on the height of a tile)

                    double linear_weights[] = {
                        7.44107243e-08,
                        -6.61684316e-08,
                        1.38209663e-06,
                        -9.72775735e-07,
                        -2.15445520e-06,
                        1.64845721e-06,
                        1.42242235e-07,
                        1.58736644e-07,
                        -9.37325174e-08,
                        1.77330511e-09,
                        -1.21396794e-06,
                        6.31298712e-07,
                        -8.20550970e-08,
                        8.74631069e-01,
                        -1.68220271e-07,
                        -8.74630980e-01,
                        3.83216062e-08,
                        -5.86168533e-07
                    };
                    double square_weights[] = {
                        -1.07675757e-09,
                        -3.02034990e-09,
                        3.34156891e-09,
                        2.31720771e-09,
                        6.04231900e-08,
                        -6.81740558e-08,
                        -1.08771382e-08,
                        -1.92484135e-08,
                        5.48552892e-09,
                        -1.05536441e-09,
                        -7.13883484e-09,
                        6.89300573e-09,
                        2.32452547e-08,
                        -1.00000000e+00,
                        1.32440828e-08,
                        9.99999996e-01,
                        -2.18566372e-09,
                        1.41639965e-08
                    };

                    const int64_t *sched_stats = (const int64_t *)(&feat);
                    for (size_t i = 0; i < sizeof(ScheduleFeatures) / sizeof(int64_t); i++) {
                        double w = std::log(1 + sched_stats[i]);
                        cost -= (linear_weights[i] + square_weights[i] * w) * w;
                    }
                }
                */
            }
        }
        cost_calculations++;
        return true;
    }

    void generate_children(const FunctionDAG &dag,
                           const MachineParams &params,
                           ThroughputPredictorPipeline *throughput_predictor,
                           std::function<void(State *)> &accept_child) {
        internal_assert(root.is_root());

        if (num_funcs_scheduled == (int)dag.nodes.size()) {
            return;
        }

        // Enumerate all legal ways to schedule the next Func
        Function f = dag.nodes[num_funcs_scheduled].func;
        for (const auto *e : dag.outgoing_edges.at(f)) {
            internal_assert(root.computes(e->consumer))
                << "Partially scheduled code doesn't compute " << e->consumer.name()
                << ", which is one of the consumers of " << f.name();
        }

        int num_children = 0;

        // 1) Inline it
        if (!f.has_update_definition() && !dag.outgoing_edges.at(f).empty()) {
            auto child = new State(*this);
            child->root = child->root.inline_func(f, dag);
            child->num_funcs_scheduled++;
            if (child->calculate_cost(dag, params, throughput_predictor)) {
                internal_assert(child->root.computes(f)) << "Failed to inline " << f.name() << '\n';
                num_children++;
                accept_child(child);
            }
        }


        // 2) Realize it somewhere
        auto tile_options = root.compute_in_tiles(f, dag, nullptr, params, false);
        for (PartialScheduleNode n : tile_options) {
            auto child = new State(*this);
            child->root = std::move(n);
            child->num_funcs_scheduled++;
            if (child->calculate_cost(dag, params, throughput_predictor)) {
                internal_assert(child->root.computes(f)) << "Failed to inject realization of " << f.name() << '\n';
                num_children++;
                accept_child(child);
            }
        }

        internal_assert(num_children > 0) << "Could not find any legal way to schedule Func " << f.name() << '\n';
    }

    void dump() const {
        debug(0) << "State with cost " << cost << ":\n";
        root.dump("");
    }

    void apply_schedule(const FunctionDAG &dag, const MachineParams &params) {
        map<pair<Function, int>, PartialScheduleNode::FuncVars, PartialScheduleNode::FuncVarMapCompare> vars_map;
        root.apply(LoopLevel::root(), dag, vars_map, params.parallelism, nullptr);

        for (auto &p : vars_map) {
            Func f(p.first.first);
            int s = p.first.second;
            Stage stage(f);
            if (s > 0) {
                stage = f.update(s - 1);
            }

            // Do all the reorders
            vector<VarOrRVar> vars;
            for (auto &v : p.second.vars) {
                if (v.exists) vars.push_back(v.var);
            }
            stage.reorder(vars);

            // Figure out which dimensions are parallel and fuse them
            // into a single parallel outer loop (TODO: What if
            // something is compute_at in between two parallel vars?
            // Can't currently happen because we enforce adequately
            // large outer loops).
            double num_cores = p.second.num_cores;
            // VarOrRVar fused {Var()};
            bool any_parallel = false;
            for (int i = (int)p.second.vars.size() - 1; i >= 0 && num_cores > 1; i--) {
                auto &v = p.second.vars[i];
                if (!v.exists) continue;
                int64_t extent = v.extent;
                num_cores /= extent;
                if (num_cores < 0.125) {
                    // Should probably do another split and only mark the outer one as parallel
                    int task_size = std::floor(1 / num_cores);
                    debug(0) << "Task size for " << f.name() << ": " << task_size << '\n';
                    stage.parallel(v.var, task_size);
                } else {
                    stage.parallel(v.var);
                }
                if (!any_parallel) {
                    // fused = v.var;
                    any_parallel = true;
                } else if (i > 1) {
                    // Use the inner name, to not invalidate any compute_ats
                    // f.fuse(v.var, fused, v.var); // To consider: fuse may break loop partitioning. Check for likelies
                    // fused = v.var;
                }
            }
        }
    }
};

int State::cost_calculations = 0;

struct CompareStates {
    bool operator()(const std::shared_ptr<State> &a, const std::shared_ptr<State> &b) const {
        return a->cost > b->cost;
    }
};

State optimal_schedule(FunctionDAG &dag,
                       vector<Function> outputs,
                       const MachineParams &params,
                       ThroughputPredictorPipeline *throughput_predictor,
                       int beam_size) {
    std::priority_queue<std::shared_ptr<State>,
                        std::vector<std::shared_ptr<State>>,
                        CompareStates> q;

    q.emplace(new State);

    // A progress bar.
    uint32_t counter = 0;
    auto tick = [&](double progress) {
        counter++;
        if (counter & 1023) return;
        progress *= 78;
        debug(0) << '[';
        for (int j = 0; j < 78; j++) {
            if (j < progress) {
                debug(0) << '.';
            } else if (j - 1 < progress) {
                debug(0) << "/-\\|"[(counter >> 10) % 4];
            } else {
                debug(0) << ' ';
            }
        }
        debug(0) << ']';
        for (int j = 0; j < 80; j++) {
            debug(0) << '\b';
        }
    };

    std::function<void(State *)> enqueue_new_children = [&](State *s) {

        // debug(0) << "\n** Generated child: ";
        // s->calculate_cost(dag, params, true);
        // s->dump();

        tick(double(s->num_funcs_scheduled) / dag.nodes.size());
        q.emplace(std::shared_ptr<State>(s));
    };

    for (int i = 0; ; i++) {

        if (q.size() > (size_t)beam_size) {
            decltype(q) trimmed;
            while (trimmed.size() < (size_t)beam_size && !q.empty()) {
                if ((q.size() == 1 && trimmed.empty()) || !random_dropout()) {
                    trimmed.push(q.top());
                }
                q.pop();
            }
            q.swap(trimmed);
        }

        decltype(q) pending;
        q.swap(pending);
        while (!pending.empty()) {
            auto state = pending.top();
            pending.pop();


            /*
              debug(0) << "** Queue top: ";
              state->dump();
            */


            if (state->num_funcs_scheduled == (int)dag.nodes.size()) {
                debug(0) << '\n';
                return *state;
            }

            state->generate_children(dag, params, throughput_predictor, enqueue_new_children);
        }
    }
}

}

std::string generate_schedules_new(const std::vector<Function> &outputs,
                                   const Target &target,
                                   const MachineParams &params) {

    State::cost_calculations = 0;
    string seed_str = get_env_variable("HL_SEED");
    int seed = (int)time(NULL);
    if (!seed_str.empty()) {
        seed = atoi(seed_str.c_str());
    }
    debug(0) << "Dropout seed = " << seed << '\n';
    srand(seed);

    string beam_size_str = get_env_variable("HL_BEAM_SIZE");
    size_t beam_size = 20;
    if (!beam_size_str.empty()) {
        beam_size = atoi(beam_size_str.c_str());
    }

    string time_limit_str = get_env_variable("HL_AUTO_SCHEDULE_TIME_LIMIT");
    double time_limit = 0;
    if (!time_limit_str.empty()) {
        time_limit = atof(time_limit_str.c_str());
    }

    FunctionDAG dag(outputs, params, target);

    dag.dump();

    State optimal;

    if (time_limit) {
        // Use a fixed running time
        auto start = std::chrono::steady_clock::now();
        for (size_t beam_size = 1; ; beam_size *= 2) {
            State s = optimal_schedule(dag, outputs, params, nullptr, beam_size);
            if (beam_size == 1 || s.cost < optimal.cost) {
                optimal = s;
            }
            auto t = std::chrono::steady_clock::now();
            auto elapsed = std::chrono::duration_cast<std::chrono::duration<double>>(t - start).count();
            if (elapsed > time_limit / 2) {
                break;
            }
        }
    } else {
        // Use a fixed beam size
        optimal = optimal_schedule(dag, outputs, params, nullptr, beam_size);
    }

    debug(0) << "** Optimal schedule:\n";
    optimal.dump();

    debug(0) << "Cost evaluated this many times: " << State::cost_calculations << '\n';

    // Just to get the debugging prints to fire
    optimal.calculate_cost(dag, params, nullptr, true);

    // Apply the schedules
    optimal.apply_schedule(dag, params);

    // Print out the predicted runtime of each Func, so we can compare them to a profile
    // optimal.print_predicted_runtimes(dag, params);


    return "";
}

void autoschedule_test() {
    MachineParams params(16, 16 * 1024 * 1024, 40);
    size_t beam_size = 1;
    // Use a fixed target for the analysis to get consistent results from this test.
    Target target("x86-64-linux-sse41-avx-avx2");
    
    Weights w = load_weights();
    Stats stats = load_stats();

    ThroughputPredictorPipeline throughput_predictor(w, stats);

    Var x("x"), y("y");

    {
        // In a point-wise pipeline, everything should be fully fused.
        Func f("f"), g("g"), h("h");
        f(x, y) = (x + y) * (x + y);
        g(x, y) = f(x, y) * 2 + 1;
        h(x, y) = g(x, y) * 2 + 1;

        h.estimate(x, 0, 1000).estimate(y, 0, 1000);

        vector<Function> outputs = {h.function()};
        FunctionDAG dag(outputs, params, target);

        State optimal = optimal_schedule(dag, outputs, params, &throughput_predictor, beam_size);

        debug(0) << "** Optimal schedule:\n";
        optimal.calculate_cost(dag, params, &throughput_predictor, true);
        optimal.dump();
        debug(0) << '\n';

        optimal.apply_schedule(dag, params);
        h.realize(1000, 1000);

    }

    {
        // In a pipeline with huge expensive stencils and low memory costs, nothing should be fused
        Func f("f"), g("g"), h("h");
        f(x, y) = (x + y) * (x + 2*y) * (x + 3*y) * (x + 4*y) * (x + 5*y);
        Expr e = 0;
        for (int i = 0; i < 100; i++) {
            e += f(x + i*10, y + i*10);
        }
        g(x, y) = e;
        e = 0;
        for (int i = 0; i < 100; i++) {
            e += g(x + i*10, y + i*10);
        }
        h(x, y) = e;

        h.estimate(x, 0, 1000).estimate(y, 0, 1000);

        MachineParams cheap_memory = params;
        cheap_memory.balance = 1;

        vector<Function> outputs = {h.function()};
        FunctionDAG dag(outputs, cheap_memory, target);
        State optimal = optimal_schedule(dag, outputs, cheap_memory, &throughput_predictor, beam_size);

        debug(0) << "** Optimal schedule:\n";
        optimal.calculate_cost(dag, params, &throughput_predictor, true);
        optimal.dump();
        debug(0) << '\n';

        optimal.apply_schedule(dag, params);
        h.realize(1000, 1000);
    }

    {
        // In a pipeline with moderate isotropic stencils, there should be some square tiling
        Func f("f"), h("h");
        f(x, y) = (x + y) * (x + 2*y) * (x + 3*y);
        h(x, y) = (f(x-9, y-9) + f(x, y-9) + f(x+9, y-9) +
                   f(x-9, y  ) + f(x, y  ) + f(x+9, y  ) +
                   f(x-9, y+9) + f(x, y+9) + f(x+9, y-9));


        h.estimate(x, 0, 2048).estimate(y, 0, 2048);

        vector<Function> outputs = {h.function()};
        FunctionDAG dag(outputs, params, target);
        State optimal = optimal_schedule(dag, outputs, params, &throughput_predictor, beam_size);

        debug(0) << "** Optimal schedule:\n";
        optimal.calculate_cost(dag, params, &throughput_predictor, true);
        optimal.dump();
        debug(0) << '\n';

        optimal.apply_schedule(dag, params);
        h.realize(2048, 2048);
    }

    // Smaller footprint stencil -> smaller tiles
    {
        Func f("f"), g("g"), h("h");
        f(x, y) = (x + y) * (x + 2*y) * (x + 3*y);
        h(x, y) = (f(x-1, y-1) + f(x, y-1) + f(x+1, y-1) +
                   f(x-1, y  ) + f(x, y  ) + f(x+1, y  ) +
                   f(x-1, y+1) + f(x, y+1) + f(x+1, y-1));

        h.estimate(x, 0, 2048).estimate(y, 0, 2048);

        vector<Function> outputs = {h.function()};
        FunctionDAG dag(outputs, params, target);
        State optimal = optimal_schedule(dag, outputs, params, &throughput_predictor, beam_size);

        debug(0) << "** Optimal schedule:\n";
        optimal.calculate_cost(dag, params, &throughput_predictor, true);
        optimal.dump();
        debug(0) << '\n';

        optimal.apply_schedule(dag, params);
        h.realize(2048, 2048);

        // optimal.print_predicted_runtimes(dag, params);
    }

    // A stencil chain
    {
        const int N = 8;
        Func f[N];
        f[0](x, y) = (x + y) * (x + 2*y) * (x + 3*y);
        for (int i = 1; i < N; i++) {
            Expr e = 0;
            for (int dy = -2; dy <= 2; dy++) {
                for (int dx = -2; dx <= 2; dx++) {
                    e += f[i-1](x + dx, y + dy);
                }
            }
            f[i](x, y) = e;
        }
        f[N-1].estimate(x, 0, 2048).estimate(y, 0, 2048);
        vector<Function> outputs = {f[N-1].function()};
        FunctionDAG dag(outputs, params, target);
        State optimal = optimal_schedule(dag, outputs, params, &throughput_predictor, 1);
        debug(0) << "** Optimal schedule:\n";
        optimal.calculate_cost(dag, params, &throughput_predictor, true);
        optimal.dump();
        debug(0) << '\n';

        // optimal.apply_schedule(dag, params);
        // f[N-1].realize(2048, 2048);
    }

    // An outer product
    {
        Buffer<float> a(2048), b(2048);
        Func f;
        f(x, y) = a(x) * b(y);

        f.estimate(x, 0, 2048).estimate(y, 0, 2048);

        vector<Function> outputs = {f.function()};
        FunctionDAG dag(outputs, params, target);
        State optimal = optimal_schedule(dag, outputs, params, &throughput_predictor, beam_size);

        debug(0) << "** Optimal schedule:\n";
        optimal.calculate_cost(dag, params, &throughput_predictor, true);
        optimal.dump();
        debug(0) << '\n';
    }

    // A separable downsample that models the start of local_laplacian
    {
        Buffer<float> in(2048, 2048);
        Var k;
        Func orig("orig"), expensive("expensive"), downy("downy"), downx("downx");
        Expr e = 0;
        for (int i = 0; i < 100; i++) {
            e += 1;
            e *= e;
        }
        orig(x, y) = e;
        expensive(x, y, k) = orig(x, y) * orig(x, y) + (x + orig(x, y)) * (1 + orig(x, y)) + sqrt(k + orig(x, y));
        downy(x, y, k) = expensive(x, 2*y - 1, k) + expensive(x, 2*y, k) + expensive(x, 2*y+1, k) + expensive(x, 2*y + 2, k);
        downx(x, y, k) = downy(2*x-1, y, k) + downy(2*x, y, k) + downy(2*x + 1, y, k) + downy(2*x + 2, y, k);
        downx.estimate(x, 1, 1022).estimate(y, 1, 1022).estimate(k, 0, 256);

        vector<Function> outputs = {downx.function()};
        FunctionDAG dag(outputs, params, target);
        State optimal = optimal_schedule(dag, outputs, params, &throughput_predictor, 1);

        debug(0) << "** Optimal schedule:\n";
        optimal.calculate_cost(dag, params, &throughput_predictor, true);
        optimal.dump();
        debug(0) << '\n';
    }

    // A Func with multiple stages, some of which include additional loops
    {
        Buffer<float> a(1024, 1024);
        Func f("multiple_stages"), g("g"), h("h");
        Var x, y;
        h(x, y) = pow(x, y);
        f(x, y) = a(x, y) * 2;
        f(x, y) += 17;
        RDom r(0, 10);
        f(x, y) += r * h(x, y);
        f(x, y) *= 2;
        f(0, y) = 23.0f;
        g(x, y) = f(x - 1, y - 1) + f(x + 1, y + 1);

        g.estimate(x, 1, 1022).estimate(y, 1, 1022);

        vector<Function> outputs = {g.function()};
        FunctionDAG dag(outputs, params, target);
        State optimal = optimal_schedule(dag, outputs, params, &throughput_predictor, 4);

        dag.dump();

        debug(0) << "** Optimal schedule:\n";
        optimal.calculate_cost(dag, params, &throughput_predictor, true);
        optimal.dump();
        debug(0) << '\n';
    }

    {
        // A scan
        Buffer<float> a(1024, 1024);
        Func s("scan"), c("consumer");
        Var x, y;
        RDom r(1, 1023);
        s(x, y) = undef<float>();
        s(0, y) = a(0, y);
        s(r, y) += s(r-1, y);
        c(x, y) = s(x, y);

        c.estimate(x, 0, 1024).estimate(y, 0, 1024);

        vector<Function> outputs = {c.function()};
        FunctionDAG dag(outputs, params, target);
        dag.dump();
        State optimal = optimal_schedule(dag, outputs, params, &throughput_predictor, 1);

        debug(0) << "** Optimal schedule:\n";
        optimal.calculate_cost(dag, params, &throughput_predictor, true);
        optimal.dump();
        debug(0) << '\n';
    }

}

}
}<|MERGE_RESOLUTION|>--- conflicted
+++ resolved
@@ -1865,16 +1865,12 @@
         int schedule_feat_size = 18;
 
         cost = 0;
+
         // use either deep network or linear model to predict cost
         if (throughput_predictor) {
-            unsigned seed = std::chrono::system_clock::now().time_since_epoch().count();
-            std::default_random_engine generator(seed);
-            std::normal_distribution<float> distribution(0.0,1.0);  
-
             Buffer<float> pipeline_features(1, 56, 7, num_stages); // just predicting on batch size of 1 pipeline
             Buffer<float> schedule_features(1, 18, num_stages);
             Buffer<float> network_output(1,1,1);
-
 
             // index of current stage whose features we are reading
             int stage = 0;
@@ -1891,10 +1887,6 @@
                       pipeline_features(0, x, y, stage) = pipeline_feats[i]; 
                       pipeline_features(0, x, y, stage) -= throughput_predictor->feature_stats.pipeline_mean(x,y);
                       pipeline_features(0, x, y, stage) /= throughput_predictor->feature_stats.pipeline_std(x,y);
-                      /**
-                      float val =  distribution(generator);
-                      pipeline_features(0, x, y, stage) = val; 
-                      **/
                     }
                     stage += 1;
                 } 
@@ -1920,125 +1912,14 @@
                         schedule_features(0, i, stage) = std::log(1+sched_stats[i]);
                         schedule_features(0, i, stage) -= throughput_predictor->feature_stats.schedule_mean(i);
                         schedule_features(0, i, stage) /= throughput_predictor->feature_stats.schedule_std(i);
-                        //schedule_features(0, i, stage) = distribution(generator);
                     }
                     stage += 1;
                 }
             }
-
-<<<<<<< HEAD
-=======
-                // This is model v0, to bootstrap training data
-                // generation for an actual model. Just wrote down
-                // something reasonable-sounding that corresponds
-                // roughly to the Ravi cost model, then tuned the two
-                // constants to have OK performance on local
-                // laplacian.
-                auto &stage = dag.node_map.at(p.first)->stages[s];
-                double compute_cost = 0;
-                const int *pipeline_feat = (const int *)(&stage.features);
-                for (size_t i = 0; i < sizeof(stage.features) / sizeof(int); i++) {
-                    // A very crude compute cost that just adds up the histograms
-                    compute_cost += pipeline_feat[i];
-                }
-                compute_cost *= feat.points_computed_total + feat.inlined_calls;
-
-                // Get a bonus for large inner loops and a penalty for small ones
-                if (feat.inlined_calls == 0) {
-                    compute_cost *= 0.9 + 10.0 / feat.innermost_pure_loop_extent;
-                }
-
-                // Pay a super-linear penalty for large
-                // allocations. Nothing wrong with them per-se, but
-                // they're a good indicator of poor producer-consumer
-                // locality in Halide.
-                double memory_cost = 5 * feat.bytes_at_production * std::log(feat.bytes_at_production + 1);
-                memory_cost *= feat.num_realizations;
-
-                cost += compute_cost + memory_cost;
-
-                /*
-                // Model v1 is a least-squares fit on the features and
-                // the features squared trying to predict
-                // throughput. PipelineFeatures were used in the
-                // prediction, but are ignored here because we're only
-                // comparing different schedules for the same
-                // pipeline. Some of the ScheduleFeatures also have
-                // that property (the ones computed at root), but we
-                // include them here for convenience. If you look at
-                // the non-trivial coefficients on things that depend
-                // on the schedule you'll see that it has basically
-                // learned one thing:
-
-                // Large innermost_bytes_at_realization is good,
-                // unless it gets *really* large. Have spatial
-                // coherence on output cache lines and don't break
-                // vectorization.
-
-                // Smaller effects include:
-
-                // - More points computed per realization is better
-                // (amortize malloc overhead)
-
-                // - Fewer points computed total is better (minimize
-                // redundant recompute)
-
-                // - Fewer bytes per realization is better (fit into
-                // local cache). Recall that we want *more* bytes
-                // along the innermost dimension, so this is really a
-                // constraint on the height of a tile)
-
-                double linear_weights[] = {
-                    7.44107243e-08,
-                    -6.61684316e-08,
-                    1.38209663e-06,
-                    -9.72775735e-07,
-                    -2.15445520e-06,
-                    1.64845721e-06,
-                    1.42242235e-07,
-                    1.58736644e-07,
-                    -9.37325174e-08,
-                    1.77330511e-09,
-                    -1.21396794e-06,
-                    6.31298712e-07,
-                    -8.20550970e-08,
-                    8.74631069e-01,
-                    -1.68220271e-07,
-                    -8.74630980e-01,
-                    3.83216062e-08,
-                    -5.86168533e-07
-                };
-                double square_weights[] = {
-                    -1.07675757e-09,
-                    -3.02034990e-09,
-                    3.34156891e-09,
-                    2.31720771e-09,
-                    6.04231900e-08,
-                    -6.81740558e-08,
-                    -1.08771382e-08,
-                    -1.92484135e-08,
-                    5.48552892e-09,
-                    -1.05536441e-09,
-                    -7.13883484e-09,
-                    6.89300573e-09,
-                    2.32452547e-08,
-                    -1.00000000e+00,
-                    1.32440828e-08,
-                    9.99999996e-01,
-                    -2.18566372e-09,
-                    1.41639965e-08
-                };
->>>>>>> 804ff417
 
             throughput_predictor->set_inputs(pipeline_features, schedule_features);
             throughput_predictor->prediction.realize(network_output);
-            /**
-            for (int i = 0; i < 20; i++) {
-              for (int j = 10; j < 12; j++) {
-                  std::cout << network_output(0,i,j) << " ";
-              }
-            }
-            **/
+            
             cost = -network_output(0,0,0);
         } 
 
@@ -2057,17 +1938,36 @@
                         debug(0) << "Schedule features for " << p.first.name() << " stage " << s << "\n";
                         feat.dump();
                     }
-
-                    // This is model v0, to bootstrap training data generation for
-                    // an actual model. Just wrote down something reasonable-sounding.
+                    // This is model v0, to bootstrap training data
+                    // generation for an actual model. Just wrote down
+                    // something reasonable-sounding that corresponds
+                    // roughly to the Ravi cost model, then tuned the two
+                    // constants to have OK performance on local
+                    // laplacian.
+                    auto &stage = dag.node_map.at(p.first)->stages[s];
+                    double compute_cost = 0;
+                    const int *pipeline_feat = (const int *)(&stage.features);
+                    for (size_t i = 0; i < sizeof(stage.features) / sizeof(int); i++) {
+                        // A very crude compute cost that just adds up the histograms
+                        compute_cost += pipeline_feat[i];
+                    }
+                    compute_cost *= feat.points_computed_total + feat.inlined_calls;
+
+                    // Get a bonus for large inner loops and a penalty for small ones
+                    if (feat.inlined_calls == 0) {
+                        compute_cost *= 0.9 + 10.0 / feat.innermost_pure_loop_extent;
+                    }
+
+                    // Pay a super-linear penalty for large
+                    // allocations. Nothing wrong with them per-se, but
+                    // they're a good indicator of poor producer-consumer
+                    // locality in Halide.
+                    double memory_cost = 5 * feat.bytes_at_production * std::log(feat.bytes_at_production + 1);
+                    memory_cost *= feat.num_realizations;
+
+                    cost += compute_cost + memory_cost;
+                    
                     /*
-                    // Don't compute stuff or allocate memory. Large inner loops are good.
-                    cost += (feat.points_computed_total +
-                             feat.inlined_calls +
-                             feat.num_realizations * feat.bytes_at_production -
-                             std::sqrt(feat.innermost_pure_loop_extent) * 100);
-                    */
-
                     // Model v1 is a least-squares fit on the features and
                     // the features squared trying to predict
                     // throughput. PipelineFeatures were used in the
@@ -2143,9 +2043,8 @@
                     for (size_t i = 0; i < sizeof(ScheduleFeatures) / sizeof(int64_t); i++) {
                         double w = std::log(1 + sched_stats[i]);
                         cost -= (linear_weights[i] + square_weights[i] * w) * w;
-                    }
-                }
-                */
+                    }*/
+                }
             }
         }
         cost_calculations++;
