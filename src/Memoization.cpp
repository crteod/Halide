--- conflicted
+++ resolved
@@ -415,22 +415,13 @@
             BufferBuilder builder;
             builder.dimensions = f.dimensions();
             std::string max_stage_num = std::to_string(f.updates().size());
-<<<<<<< HEAD
             const std::vector<std::string> f_args = f.all_args();
-            for (int32_t i = 0; i < f.dimensions(); i++) {
-                Expr min = Variable::make(Int(32), op->name + ".s" + max_stage_num + "." + f_args[i] + ".min");
-                Expr max = Variable::make(Int(32), op->name + ".s" + max_stage_num + "." + f_args[i] + ".max");
-                computed_bounds_args.push_back(min);
-                computed_bounds_args.push_back(max - min);
-                computed_bounds_args.push_back(0); // TODO: Verify there is no use for the stride.
-=======
-            for (const std::string arg : f.args()) {
+            for (const std::string arg : f_args) {
                 std::string prefix = op->name + ".s" + max_stage_num + "." + arg;
                 Expr min = Variable::make(Int(32), prefix + ".min");
                 Expr max = Variable::make(Int(32), prefix + ".max");
                 builder.mins.push_back(min);
                 builder.extents.push_back(max + 1 - min);
->>>>>>> a9d6ade3
             }
             Expr computed_bounds = builder.build();
 
