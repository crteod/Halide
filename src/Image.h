#ifndef HALIDE_IMAGE_H
#define HALIDE_IMAGE_H

/** \file
 * Defines Halide's Image data type
 */

#include "Var.h"
#include "Tuple.h"
#include "Target.h"

namespace Halide {

/** A base class for Images, which are typed accessors on
 * Buffers. This exists to make the implementations of certain methods
 * of Image private, so that they can safely throw errors without the
 * risk of being inlined (which in turns messes up reporting of line
 * numbers). */
class ImageBase {
protected:
    /** The underlying memory object */
    Buffer buffer;

    /** The address of the zero coordinate. The buffer_t stores the
     * address of the min coordinate, but it's easier to index off the
     * zero coordinate. */
    void *origin;

    /** The strides. These fields are also stored in the buffer, but
     * they're cached here in the handle to make operator() fast. This
     * is safe to do because the buffer is never modified.
     */
    int stride_0, stride_1, stride_2, stride_3;

    /** The dimensionality. */
    int dims;

    /** The size of each element. */
    int elem_size;

    /** Prepare the buffer to be used as an image. Makes sure that the
     * cached strides are correct, and that the image data is on the
     * host. */
    void prepare_for_direct_pixel_access();

    bool add_implicit_args_if_placeholder(std::vector<Expr> &args,
                                          Expr last_arg,
                                          int total_args,
                                          bool placeholder_seen) const;
public:
    /** Construct an undefined image handle */
    ImageBase() : origin(nullptr), stride_0(0), stride_1(0), stride_2(0), stride_3(0), dims(0) {}

    /** Allocate an image with the given dimensions. */
    EXPORT ImageBase(Type t, int x, int y = 0, int z = 0, int w = 0, const std::string &name = "");

    /** Wrap a buffer in an Image object, so that we can directly
     * access its pixels in a type-safe way. */
    EXPORT ImageBase(Type t, const Buffer &buf);

    /** Wrap a single-element realization in an Image object. */
    EXPORT ImageBase(Type t, const Realization &r);

    /** Wrap a buffer_t in an Image object, so that we can access its
     * pixels. */
    EXPORT ImageBase(Type t, const buffer_t *b, const std::string &name = "");

    /** Get the name of this image. */
    EXPORT const std::string &name() const;

    /** Manually copy-back data to the host, if it's on a device. This
     * is done for you if you construct an image from a buffer, but
     * you might need to call this if you realize a gpu kernel into an
     * existing image */
    EXPORT void copy_to_host();

    /** Mark the buffer as dirty-on-host.  is done for you if you
     * construct an image from a buffer, but you might need to call
     * this if you realize a gpu kernel into an existing image, or
     * modify the data via some other back-door. */
    EXPORT void set_host_dirty(bool dirty = true);

    /** Check if this image handle points to actual data */
    EXPORT bool defined() const;

    /** Get the dimensionality of the data. Typically two for grayscale images, and three for color images. */
    EXPORT int dimensions() const;

    /** Get the size of a dimension */
    EXPORT int extent(int dim) const;

    /** Get the min coordinate of a dimension. The top left of the
     * image represents this point in a function that was realized
     * into this image. */
    EXPORT int min(int dim) const;

    /** Set the min coordinates of a dimension. */
    EXPORT void set_min(int m0, int m1 = 0, int m2 = 0, int m3 = 0);

    /** Get the number of elements in the buffer between two adjacent
     * elements in the given dimension. For example, the stride in
     * dimension 0 is usually 1, and the stride in dimension 1 is
     * usually the extent of dimension 0. This is not necessarily true
     * though. */
    EXPORT int stride(int dim) const;

    /** Get the extent of dimension 0, which by convention we use as
     * the width of the image. Unlike extent(0), returns one if the
     * buffer is zero-dimensional. */
    EXPORT int width() const;

    /** Get the extent of dimension 1, which by convention we use as
     * the height of the image. Unlike extent(1), returns one if the
     * buffer has fewer than two dimensions. */
    EXPORT int height() const;

    /** Get the extent of dimension 2, which by convention we use as
     * the number of color channels (often 3). Unlike extent(2),
     * returns one if the buffer has fewer than three dimensions. */
    EXPORT int channels() const;

    /** Get the minimum coordinate in dimension 0, which by convention
     * is the coordinate of the left edge of the image. Returns zero
     * for zero-dimensional images. */
    EXPORT int left() const;

    /** Get the maximum coordinate in dimension 0, which by convention
     * is the coordinate of the right edge of the image. Returns zero
     * for zero-dimensional images. */
    EXPORT int right() const;

    /** Get the minimum coordinate in dimension 1, which by convention
     * is the top of the image. Returns zero for zero- or
     * one-dimensional images. */
    EXPORT int top() const;

    /** Get the maximum coordinate in dimension 1, which by convention
     * is the bottom of the image. Returns zero for zero- or
     * one-dimensional images. */
    EXPORT int bottom() const;

    /** Construct an expression which loads from this image. The
     * location is extended with enough implicit variables to match
     * the dimensionality of the image (see \ref Var::implicit) */
    // @{
    EXPORT Expr operator()() const;
    EXPORT Expr operator()(Expr x) const;
    EXPORT Expr operator()(Expr x, Expr y) const;
    EXPORT Expr operator()(Expr x, Expr y, Expr z) const;
    EXPORT Expr operator()(Expr x, Expr y, Expr z, Expr w) const;
    EXPORT Expr operator()(std::vector<Expr>) const;
    EXPORT Expr operator()(std::vector<Var>) const;
    // @}

    /** Get a pointer to the raw buffer_t that this image holds */
    EXPORT buffer_t *raw_buffer() const;

    /** Get the address of a particular pixel. */
    void *address_of(int x, int y = 0, int z = 0, int w = 0) const {
        uint8_t *ptr = (uint8_t *)origin;
<<<<<<< HEAD
        size_t offset = (ssize_t)x*stride_0 + (ssize_t)y*stride_1 +
            (ssize_t)z*stride_2 + (ssize_t)w*stride_3;
=======
        size_t offset = 0;
        if (get_target_from_environment().has_feature(Target::LargeBuffers)) {
            offset = (ssize_t)x*stride_0 + (ssize_t)y*stride_1 +
                (ssize_t)z*stride_2 + (ssize_t)w*stride_3;
        } else {
            offset = x*stride_0 + y*stride_1 + z*stride_2 + w*stride_3;
        }
>>>>>>> 015dab52
        return (void *)(ptr + offset * elem_size);
    }
};

/** A reference-counted handle on a dense multidimensional array
 * containing scalar values of type T. Can be directly accessed and
 * modified. May have up to four dimensions. Color images are
 * represented as three-dimensional, with the third dimension being
 * the color channel. In general we store color images in
 * color-planes, as opposed to packed RGB, because this tends to
 * vectorize more cleanly. */
template<typename T>
class Image : public ImageBase {
public:
    typedef T ElemType;

    /** Construct an undefined image handle */
    Image() : ImageBase() {}

    /** Allocate an image with the given dimensions. */
    // @{
    NO_INLINE Image(int x, int y = 0, int z = 0, int w = 0, const std::string &name = "") :
        ImageBase(type_of<T>(), x, y, z, w, name) {}

    NO_INLINE Image(int x, int y, int z, const std::string &name) :
        ImageBase(type_of<T>(), x, y, z, 0, name) {}

    NO_INLINE Image(int x, int y, const std::string &name) :
        ImageBase(type_of<T>(), x, y, 0, 0, name) {}

    NO_INLINE Image(int x, const std::string &name) :
        ImageBase(type_of<T>(), x, 0, 0, 0, name) {}
    // @}

    /** Wrap a buffer in an Image object, so that we can directly
     * access its pixels in a type-safe way. */
    NO_INLINE Image(const Buffer &buf) : ImageBase(type_of<T>(), buf) {}

    /** Wrap a single-element realization in an Image object. */
    NO_INLINE Image(const Realization &r) : ImageBase(type_of<T>(), r) {}

    /** Wrap a buffer_t in an Image object, so that we can access its
     * pixels. */
    NO_INLINE Image(const buffer_t *b, const std::string &name = "") :
        ImageBase(type_of<T>(), b, name) {}

    /** Get a pointer to the element at the min location. */
    NO_INLINE T *data() const {
        user_assert(defined()) << "data of undefined Image\n";
        return (T *)buffer.host_ptr();
    }

    using ImageBase::operator();

    /** Assuming this image is one-dimensional, get the value of the
     * element at position x */
    const T &operator()(int x) const {
        return *((T *)(address_of(x)));
    }

    /** Assuming this image is two-dimensional, get the value of the
     * element at position (x, y) */
    const T &operator()(int x, int y) const {
        return *((T *)(address_of(x, y)));
    }

    /** Assuming this image is three-dimensional, get the value of the
     * element at position (x, y, z) */
    const T &operator()(int x, int y, int z) const {
        return *((T *)(address_of(x, y, z)));
    }

    /** Assuming this image is four-dimensional, get the value of the
     * element at position (x, y, z, w) */
    const T &operator()(int x, int y, int z, int w) const {
        return *((T *)(address_of(x, y, z, w)));
    }

    /** Assuming this image is one-dimensional, get a reference to the
     * element at position x */
    T &operator()(int x) {
        return *((T *)(address_of(x)));
    }

    /** Assuming this image is two-dimensional, get a reference to the
     * element at position (x, y) */
    T &operator()(int x, int y) {
        return *((T *)(address_of(x, y)));
    }

    /** Assuming this image is three-dimensional, get a reference to the
     * element at position (x, y, z) */
    T &operator()(int x, int y, int z) {
        return *((T *)(address_of(x, y, z)));
    }

    /** Assuming this image is four-dimensional, get a reference to the
     * element at position (x, y, z, w) */
    T &operator()(int x, int y, int z, int w) {
        return *((T *)(address_of(x, y, z, w)));
    }

    /** Get a handle on the Buffer that this image holds */
    operator Buffer() const {
        return buffer;
    }

    /** Convert this image to an argument to a halide pipeline. */
    operator Argument() const {
        return Argument(buffer);
    }

    /** Convert this image to an argument to an extern stage. */
    operator ExternFuncArgument() const {
        return ExternFuncArgument(buffer);
    }

    /** Treating the image as an Expr is equivalent to call it with no
     * arguments. For example, you can say:
     *
     \code
     Image im(10, 10);
     Func f;
     f = im*2;
     \endcode
     *
     * This will define f as a two-dimensional function with value at
     * position (x, y) equal to twice the value of the image at the
     * same location.
     */
    operator Expr() const {
        return (*this)(_);
    }


};

}

#endif<|MERGE_RESOLUTION|>--- conflicted
+++ resolved
@@ -158,10 +158,6 @@
     /** Get the address of a particular pixel. */
     void *address_of(int x, int y = 0, int z = 0, int w = 0) const {
         uint8_t *ptr = (uint8_t *)origin;
-<<<<<<< HEAD
-        size_t offset = (ssize_t)x*stride_0 + (ssize_t)y*stride_1 +
-            (ssize_t)z*stride_2 + (ssize_t)w*stride_3;
-=======
         size_t offset = 0;
         if (get_target_from_environment().has_feature(Target::LargeBuffers)) {
             offset = (ssize_t)x*stride_0 + (ssize_t)y*stride_1 +
@@ -169,7 +165,6 @@
         } else {
             offset = x*stride_0 + y*stride_1 + z*stride_2 + w*stride_3;
         }
->>>>>>> 015dab52
         return (void *)(ptr + offset * elem_size);
     }
 };
