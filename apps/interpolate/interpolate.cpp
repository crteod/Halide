--- conflicted
+++ resolved
@@ -89,11 +89,7 @@
 
     int sched;
     Target target = get_target_from_environment();
-<<<<<<< HEAD
     if (target.has_gpu()) {
-=======
-    if (target.features & (Target::CUDA | Target::OpenCL)) {
->>>>>>> 92de6728
         sched = 4;
     } else {
         sched = 2;
