#ifndef HALIDE_IR_MATCH_H
#define HALIDE_IR_MATCH_H

/** \file
 * Defines a method to match a fragment of IR against a pattern containing wildcards
 */

#include "IR.h"
#include "IREquality.h"
#include "IROperator.h"
#include "ModulusRemainder.h"

#include <random>
#include <set>

namespace Halide {
namespace Internal {

/** Does the first expression have the same structure as the second?
 * Variables in the first expression with the name * are interpreted
 * as wildcards, and their matching equivalent in the second
 * expression is placed in the vector give as the third argument.
 * Wildcards require the types to match. For the type bits and width,
 * a 0 indicates "match anything". So an Int(8, 0) will match 8-bit
 * integer vectors of any width (including scalars), and a UInt(0, 0)
 * will match any unsigned integer type.
 *
 * For example:
 \code
 Expr x = Variable::make(Int(32), "*");
 match(x + x, 3 + (2*k), result)
 \endcode
 * should return true, and set result[0] to 3 and
 * result[1] to 2*k.
 */
bool expr_match(Expr pattern, Expr expr, std::vector<Expr> &result);

/** Does the first expression have the same structure as the second?
 * Variables are matched consistently. The first time a variable is
 * matched, it assumes the value of the matching part of the second
 * expression. Subsequent matches must be equal to the first match.
 *
 * For example:
 \code
 Var x("x"), y("y");
 match(x*(x + y), a*(a + b), result)
 \endcode
 * should return true, and set result["x"] = a, and result["y"] = b.
 */
bool expr_match(Expr pattern, Expr expr, std::map<std::string, Expr> &result);

void expr_match_test();

/** An alternative template-metaprogramming approach to expression
 * matching. Potentially more efficient. We lift the expression
 * pattern into a type, and then use force-inlined functions to
 * generate efficient matching and reconstruction code for any
 * pattern. Pattern elements are either one of the classes in the
 * namespace IRMatcher, or are non-null Exprs (represented as
 * BaseExprNode &).
 *
 * Pattern elements that are fully specified by their pattern can be
 * built into an expression using the ::make method. Some patterns,
 * such as a broadcast that matches any number of lanes, don't have
 * enough information to recreate an Expr.
 */
namespace IRMatcher {

constexpr int max_wild = 6;

/** To save stack space, the matcher objects are largely stateless and
 * immutable. This state object is built up during matching and then
 * consumed when constructing a replacement Expr.
 */
struct MatcherState {
    const BaseExprNode *bindings[max_wild];
    halide_scalar_value_t bound_const[max_wild];

    // values of the lanes field with special meaning.
    static constexpr uint16_t signed_integer_overflow = 0x8000;
    static constexpr uint16_t indeterminate_expression = 0x4000;
    static constexpr uint16_t special_values_mask = 0xc000;

    halide_type_t bound_const_type[max_wild];

    HALIDE_ALWAYS_INLINE
    void set_binding(int i, const BaseExprNode &n) noexcept {
        bindings[i] = &n;
    }

    HALIDE_ALWAYS_INLINE
    const BaseExprNode *get_binding(int i) const noexcept {
        return bindings[i];
    }

    HALIDE_ALWAYS_INLINE
    void set_bound_const(int i, int64_t s, halide_type_t t) noexcept {
        bound_const[i].u.i64 = s;
        bound_const_type[i] = t;
    }

    HALIDE_ALWAYS_INLINE
    void set_bound_const(int i, uint64_t u, halide_type_t t) noexcept {
        bound_const[i].u.u64 = u;
        bound_const_type[i] = t;
    }

    HALIDE_ALWAYS_INLINE
    void set_bound_const(int i, double f, halide_type_t t) noexcept {
        bound_const[i].u.f64 = f;
        bound_const_type[i] = t;
    }

    HALIDE_ALWAYS_INLINE
    void set_bound_const(int i, halide_scalar_value_t val, halide_type_t t) noexcept {
        bound_const[i] = val;
        bound_const_type[i] = t;
    }

    HALIDE_ALWAYS_INLINE
    void get_bound_const(int i, halide_scalar_value_t &val, halide_type_t &type) const noexcept {
        val = bound_const[i];
        type = bound_const_type[i];
    }

    HALIDE_ALWAYS_INLINE
    MatcherState() noexcept {}
};

template<typename T,
         typename = typename std::remove_reference<T>::type::pattern_tag>
struct enable_if_pattern {
    struct type {};
};

template<typename T>
struct bindings {
    constexpr static uint32_t mask = std::remove_reference<T>::type::binds;
};

inline HALIDE_NEVER_INLINE
Expr make_const_special_expr(halide_type_t ty) {
    const uint16_t flags = ty.lanes & MatcherState::special_values_mask;
    ty.lanes &= ~MatcherState::special_values_mask;
    static std::atomic<int> counter;
    if (flags & MatcherState::indeterminate_expression) {
        return Call::make(ty, Call::indeterminate_expression, {counter++}, Call::Intrinsic);
    } else if (flags & MatcherState::signed_integer_overflow) {
        return Call::make(ty, Call::signed_integer_overflow, {counter++}, Call::Intrinsic);
    }
    // unreachable
    return Expr();
}

HALIDE_ALWAYS_INLINE
Expr make_const_expr(halide_scalar_value_t val, halide_type_t ty) {
    halide_type_t scalar_type = ty;
    if (scalar_type.lanes & MatcherState::special_values_mask) {
        return make_const_special_expr(scalar_type);
    }

    const int lanes = scalar_type.lanes;
    scalar_type.lanes = 1;

    Expr e;
    switch (scalar_type.code) {
    case halide_type_int:
        e = IntImm::make(scalar_type, val.u.i64);
        break;
    case halide_type_uint:
        e = UIntImm::make(scalar_type, val.u.u64);
        break;
    case halide_type_float:
        e = FloatImm::make(scalar_type, val.u.f64);
        break;
    default:
        // Unreachable
        return Expr();
    }
    if (lanes > 1) {
        e = Broadcast::make(e, lanes);
    }
    return e;
}

bool equal_helper(const BaseExprNode &a, const BaseExprNode &b) noexcept;

// A fast version of expression equality that assumes a well-typed non-null expression tree.
HALIDE_ALWAYS_INLINE
bool equal(const BaseExprNode &a, const BaseExprNode &b) noexcept {
    // Early out
    return (&a == &b) ||
        ((a.type == b.type) &&
         (a.node_type == b.node_type) &&
         equal_helper(a, b));
}

// A pattern that matches a specific expression
struct SpecificExpr {
    struct pattern_tag {};

    constexpr static uint32_t binds = 0;

    const BaseExprNode &expr;

    template<uint32_t bound>
    HALIDE_ALWAYS_INLINE
    bool match(SpecificExpr e, MatcherState &state) const noexcept {
        return equal(expr, e.expr);
    }

    HALIDE_ALWAYS_INLINE
    Expr make(MatcherState &state, halide_type_t type_hint) const {
        return &expr;
    }

    constexpr static bool foldable = false;
};

inline std::ostream &operator<<(std::ostream &s, SpecificExpr e) {
    s << Expr(&e.expr);
    return s;
}

template<int i>
struct WildConstInt {
    struct pattern_tag {};

    constexpr static uint32_t binds = 1 << i;

    template<uint32_t bound>
    HALIDE_ALWAYS_INLINE
    bool match(SpecificExpr e, MatcherState &state) const noexcept {
        static_assert(i >= 0 && i < max_wild, "Wild with out-of-range index");
        const BaseExprNode *op = &e.expr;
        if (op->node_type == IRNodeType::Broadcast) {
            op = ((const Broadcast *)op)->value.get();
        }
        if (op->node_type != IRNodeType::IntImm) {
            return false;
        }
        int64_t value = ((const IntImm *)op)->value;
        if (bound & binds) {
            halide_scalar_value_t val;
            halide_type_t type;
            state.get_bound_const(i, val, type);
            return op->type == type && value == val.u.i64;
        }
        state.set_bound_const(i, value, e.expr.type);
        return true;
    }

    HALIDE_ALWAYS_INLINE
    Expr make(MatcherState &state, halide_type_t type_hint) const {
        halide_scalar_value_t val;
        halide_type_t type;
        state.get_bound_const(i, val, type);
        return make_const_expr(val, type);
    }

    constexpr static bool foldable = true;

    HALIDE_ALWAYS_INLINE
    void make_folded_const(halide_scalar_value_t &val, halide_type_t &ty, MatcherState &state) const {
        state.get_bound_const(i, val, ty);
    }
};

template<int i>
std::ostream &operator<<(std::ostream &s, const WildConstInt<i> &c) {
    s << "ci" << i;
    return s;
}

template<int i>
struct WildConstUInt {
    struct pattern_tag {};

    constexpr static uint32_t binds = 1 << i;

    template<uint32_t bound>
    HALIDE_ALWAYS_INLINE
    bool match(SpecificExpr e, MatcherState &state) const noexcept {
        static_assert(i >= 0 && i < max_wild, "Wild with out-of-range index");
        const BaseExprNode *op = &e.expr;
        if (op->node_type == IRNodeType::Broadcast) {
            op = ((const Broadcast *)op)->value.get();
        }
        if (op->node_type != IRNodeType::UIntImm) {
            return false;
        }
        uint64_t value = ((const UIntImm *)op)->value;
        if (bound & binds) {
            halide_scalar_value_t val;
            halide_type_t type;
            state.get_bound_const(i, val, type);
            return op->type == type && value == val.u.u64;
        }
        state.set_bound_const(i, value, e.expr.type);
        return true;
    }

    HALIDE_ALWAYS_INLINE
    Expr make(MatcherState &state, halide_type_t type_hint) const {
        halide_scalar_value_t val;
        halide_type_t type;
        state.get_bound_const(i, val, type);
        return make_const_expr(val, type);
    }

    constexpr static bool foldable = true;

    HALIDE_ALWAYS_INLINE
    void make_folded_const(halide_scalar_value_t &val, halide_type_t &ty, MatcherState &state) const noexcept {
        state.get_bound_const(i, val, ty);
    }
};

template<int i>
std::ostream &operator<<(std::ostream &s, const WildConstUInt<i> &c) {
    s << "cu" << i;
    return s;
}

template<int i>
struct WildConstFloat {
    struct pattern_tag {};

    constexpr static uint32_t binds = 1 << i;

    template<uint32_t bound>
    HALIDE_ALWAYS_INLINE
    bool match(SpecificExpr e, MatcherState &state) const noexcept {
        static_assert(i >= 0 && i < max_wild, "Wild with out-of-range index");
        halide_type_t ty = e.expr.type;
        const BaseExprNode *op = &e.expr;
        if (op->node_type == IRNodeType::Broadcast) {
            op = ((const Broadcast *)op)->value.get();
        }
        if (op->node_type != IRNodeType::FloatImm) {
            return false;
        }
        double value = ((const FloatImm *)op)->value;
        if (bound & binds) {
            halide_scalar_value_t val;
            halide_type_t type;
            state.get_bound_const(i, val, type);
            return op->type == type && value == val.u.f64;
        }
        state.set_bound_const(i, value, ty);
        return true;
    }

    HALIDE_ALWAYS_INLINE
    Expr make(MatcherState &state, halide_type_t type_hint) const {
        halide_scalar_value_t val;
        halide_type_t type;
        state.get_bound_const(i, val, type);
        return make_const_expr(val, type);
    }

    constexpr static bool foldable = true;

    HALIDE_ALWAYS_INLINE
    void make_folded_const(halide_scalar_value_t &val, halide_type_t &ty, MatcherState &state) const noexcept {
        state.get_bound_const(i, val, ty);
    }
};

template<int i>
std::ostream &operator<<(std::ostream &s, const WildConstFloat<i> &c) {
    s << "cf" << i;
    return s;
}

// Matches and binds to any constant Expr. Does not support constant-folding.
template<int i>
struct WildConst {
    struct pattern_tag {};

    constexpr static uint32_t binds = 1 << i;

    template<uint32_t bound>
    HALIDE_ALWAYS_INLINE
    bool match(SpecificExpr e, MatcherState &state) const noexcept {
        static_assert(i >= 0 && i < max_wild, "Wild with out-of-range index");
        const BaseExprNode *op = &e.expr;
        if (op->node_type == IRNodeType::Broadcast) {
            op = ((const Broadcast *)op)->value.get();
        }
        switch (op->node_type) {
        case IRNodeType::IntImm:
            return WildConstInt<i>().template match<bound>(e, state);
        case IRNodeType::UIntImm:
            return WildConstUInt<i>().template match<bound>(e, state);
        case IRNodeType::FloatImm:
            return WildConstFloat<i>().template match<bound>(e, state);
        default:
            return false;
        }
    }

    HALIDE_ALWAYS_INLINE
    Expr make(MatcherState &state, halide_type_t type_hint) const {
        halide_scalar_value_t val;
        halide_type_t type;
        state.get_bound_const(i, val, type);
        return make_const_expr(val, type);
    }

    constexpr static bool foldable = true;

    HALIDE_ALWAYS_INLINE
    void make_folded_const(halide_scalar_value_t &val, halide_type_t &ty, MatcherState &state) const noexcept {
        state.get_bound_const(i, val, ty);
    }
};

template<int i>
std::ostream &operator<<(std::ostream &s, const WildConst<i> &c) {
    s << "c" << i;
    return s;
}

// Matches and binds to any Expr
template<int i>
struct Wild {
    struct pattern_tag {};

    constexpr static uint32_t binds = 1 << (i + 16);

    template<uint32_t bound>
    HALIDE_ALWAYS_INLINE
    bool match(SpecificExpr e, MatcherState &state) const noexcept {
        if (bound & binds) {
            return equal(*state.get_binding(i), e.expr);
        }
        state.set_binding(i, e.expr);
        return true;
    }

    HALIDE_ALWAYS_INLINE
    Expr make(MatcherState &state, halide_type_t type_hint) const {
        return state.get_binding(i);
    }

    constexpr static bool foldable = true;
    HALIDE_ALWAYS_INLINE
    void make_folded_const(halide_scalar_value_t &val, halide_type_t &ty, MatcherState &state) const noexcept {
        auto e = state.get_binding(i);
        ty = e->type;
        switch(e->node_type) {
        case IRNodeType::UIntImm:
            val.u.u64 = ((const UIntImm *)e)->value;
            return;
        case IRNodeType::IntImm:
            val.u.i64 = ((const IntImm *)e)->value;
            return;
        case IRNodeType::FloatImm:
            val.u.f64 = ((const FloatImm *)e)->value;
            return;
        default:
            // The function is noexcept, so silent failure. You
            // shouldn't be calling this if you haven't already
            // checked it's going to be a constant (e.g. with
            // is_const, or because you manually bound a constant Expr
            // to the state).
            val.u.u64 = 0;
        }
    }
};

template<int i>
std::ostream &operator<<(std::ostream &s, const Wild<i> &op) {
    s << "_" << i;
    return s;
}

// Matches a specific constant or broadcast of that constant. The
// constant must be representable as an int64_t.
struct Const {
    struct pattern_tag {};
    int64_t v;

    constexpr static uint32_t binds = 0;

    HALIDE_ALWAYS_INLINE
    Const(int64_t v) : v(v) {}

    template<uint32_t bound>
    HALIDE_ALWAYS_INLINE
    bool match(SpecificExpr e, MatcherState &state) const noexcept {
        const BaseExprNode *op = &e.expr;
        if (e.expr.node_type == IRNodeType::Broadcast) {
            op = ((const Broadcast *)op)->value.get();
        }
        switch (op->node_type) {
        case IRNodeType::IntImm:
            return ((const IntImm *)op)->value == (int64_t)v;
        case IRNodeType::UIntImm:
            return ((const UIntImm *)op)->value == (uint64_t)v;
        case IRNodeType::FloatImm:
            return ((const FloatImm *)op)->value == (double)v;
        default:
            return false;
        }
    }

    template<uint32_t bound>
    HALIDE_ALWAYS_INLINE
    bool match(const Const &b, MatcherState &state) const noexcept {
        return v == b.v;
    }

    HALIDE_ALWAYS_INLINE
    Expr make(MatcherState &state, halide_type_t type_hint) const {
        return make_const(type_hint, v);
    }

    constexpr static bool foldable = true;

    HALIDE_ALWAYS_INLINE
    void make_folded_const(halide_scalar_value_t &val, halide_type_t &ty, MatcherState &state) const noexcept {
        // Assume type is already correct
        switch (ty.code) {
        case halide_type_int:
            val.u.i64 = v;
            break;
        case halide_type_uint:
            val.u.u64 = (uint64_t)v;
            break;
        case halide_type_float:
            val.u.f64 = (double)v;
            break;
        default:
            // Unreachable
            ;
        }
    }
};

// Convert a provided pattern, expr, or constant int into the internal
// representation we use in the matcher trees.
template<typename T,
         typename = typename std::remove_reference<T>::type::pattern_tag>
HALIDE_ALWAYS_INLINE
T pattern_arg(T t) {
    return t;
}
HALIDE_ALWAYS_INLINE
Const pattern_arg(int64_t x) {
    return {x};
}
HALIDE_ALWAYS_INLINE
const SpecificExpr pattern_arg(const Expr &e) {
    return {*e.get()};
}

inline std::ostream &operator<<(std::ostream &s, const Const &op) {
    s << op.v;
    return s;
}

template<typename Op>
int64_t constant_fold_bin_op(halide_type_t &, int64_t, int64_t) noexcept;

template<typename Op>
uint64_t constant_fold_bin_op(halide_type_t &, uint64_t, uint64_t) noexcept;

template<typename Op>
double constant_fold_bin_op(halide_type_t &, double, double) noexcept;

// Matches one of the binary operators
template<typename Op, typename A, typename B>
struct BinOp {
    struct pattern_tag {};
    A a;
    B b;

    constexpr static uint32_t binds = bindings<A>::mask | bindings<B>::mask;

    template<uint32_t bound>
    HALIDE_ALWAYS_INLINE
    bool match(SpecificExpr e, MatcherState &state) const noexcept {
        if (e.expr.node_type != Op::_node_type) {
            return false;
        }
        const Op &op = (const Op &)e.expr;
        return (a.template match<bound>(SpecificExpr{*op.a.get()}, state) &&
                b.template match<bound | bindings<A>::mask>(SpecificExpr{*op.b.get()}, state));
    }

    template<uint32_t bound, typename Op2, typename A2, typename B2>
    HALIDE_ALWAYS_INLINE
    bool match(const BinOp<Op2, A2, B2> &op, MatcherState &state) const noexcept {
        return (std::is_same<Op, Op2>::value &&
                a.template match<bound>(op.a, state) &&
                b.template match<bound | bindings<A>::mask>(op.b, state));
    }

    constexpr static bool foldable = A::foldable && B::foldable;

    HALIDE_ALWAYS_INLINE
    void make_folded_const(halide_scalar_value_t &val, halide_type_t &ty, MatcherState &state) const noexcept {
        halide_scalar_value_t val_a, val_b;
        if (std::is_same<A, Const>::value) {
            b.make_folded_const(val_b, ty, state);
            if ((std::is_same<Op, And>::value && val_b.u.u64 == 0) ||
                (std::is_same<Op, Or>::value && val_b.u.u64 == 1)) {
                // Short circuit
                val = val_b;
                return;
            }
            const uint16_t l = ty.lanes;
            a.make_folded_const(val_a, ty, state);
            ty.lanes |= l;  // Make sure the overflow bits are sticky
        } else {
            a.make_folded_const(val_a, ty, state);
            if ((std::is_same<Op, And>::value && val_a.u.u64 == 0) ||
                (std::is_same<Op, Or>::value && val_a.u.u64 == 1)) {
                // Short circuit
                val = val_a;
                return;
            }
            const uint16_t l = ty.lanes;
            b.make_folded_const(val_b, ty, state);
            ty.lanes |= l;
        }
        switch (ty.code) {
        case halide_type_int:
            val.u.i64 = constant_fold_bin_op<Op>(ty, val_a.u.i64, val_b.u.i64);
            break;
        case halide_type_uint:
            val.u.u64 = constant_fold_bin_op<Op>(ty, val_a.u.u64, val_b.u.u64);
            break;
        case halide_type_float:
            val.u.f64 = constant_fold_bin_op<Op>(ty, val_a.u.f64, val_b.u.f64);
            break;
        default:
            // unreachable
            ;
        }
    }

    HALIDE_ALWAYS_INLINE
    Expr make(MatcherState &state, halide_type_t type_hint) const noexcept {
        Expr ea, eb;
        if (std::is_same<A, Const>::value) {
            eb = b.make(state, type_hint);
            ea = a.make(state, eb.type());
        } else {
            ea = a.make(state, type_hint);
            eb = b.make(state, ea.type());
        }
        // We sometimes mix vectors and scalars in the rewrite rules,
        // so insert a broadcast if necessary.
        if (ea.type().is_vector() && !eb.type().is_vector()) {
            eb = Broadcast::make(eb, ea.type().lanes());
        }
        if (eb.type().is_vector() && !ea.type().is_vector()) {
            ea = Broadcast::make(ea, eb.type().lanes());
        }
        return Op::make(std::move(ea), std::move(eb));
    }
};

template<typename Op>
uint64_t constant_fold_cmp_op(int64_t, int64_t) noexcept;

template<typename Op>
uint64_t constant_fold_cmp_op(uint64_t, uint64_t) noexcept;

template<typename Op>
uint64_t constant_fold_cmp_op(double, double) noexcept;

// Matches one of the comparison operators
template<typename Op, typename A, typename B>
struct CmpOp {
    struct pattern_tag {};
    A a;
    B b;

    constexpr static uint32_t binds = bindings<A>::mask | bindings<B>::mask;

    template<uint32_t bound>
    HALIDE_ALWAYS_INLINE
    bool match(SpecificExpr e, MatcherState &state) const noexcept {
        if (e.expr.node_type != Op::_node_type) {
            return false;
        }
        const Op &op = (const Op &)e.expr;
        return (a.template match<bound>(SpecificExpr{*op.a.get()}, state) &&
                b.template match<bound | bindings<A>::mask>(SpecificExpr{*op.b.get()}, state));
    }

    template<uint32_t bound, typename Op2, typename A2, typename B2>
    HALIDE_ALWAYS_INLINE
    bool match(const CmpOp<Op2, A2, B2> &op, MatcherState &state) const noexcept {
        return (std::is_same<Op, Op2>::value &&
                a.template match<bound>(op.a, state) &&
                b.template match<bound | bindings<A>::mask>(op.b, state));
    }

    constexpr static bool foldable = A::foldable && B::foldable;

    HALIDE_ALWAYS_INLINE
    void make_folded_const(halide_scalar_value_t &val, halide_type_t &ty, MatcherState &state) const noexcept {
        halide_scalar_value_t val_a, val_b;
        // If one side is an untyped const, evaluate the other side first to get a type hint.
        if (std::is_same<A, Const>::value) {
            b.make_folded_const(val_b, ty, state);
            const uint16_t l = ty.lanes;
            a.make_folded_const(val_a, ty, state);
            ty.lanes |= l;
        } else {
            a.make_folded_const(val_a, ty, state);
            const uint16_t l = ty.lanes;
            b.make_folded_const(val_b, ty, state);
            ty.lanes |= l;
        }
        switch (ty.code) {
        case halide_type_int:
            val.u.u64 = constant_fold_cmp_op<Op>(val_a.u.i64, val_b.u.i64);
            break;
        case halide_type_uint:
            val.u.u64 = constant_fold_cmp_op<Op>(val_a.u.u64, val_b.u.u64);
            break;
        case halide_type_float:
            val.u.u64 = constant_fold_cmp_op<Op>(val_a.u.f64, val_b.u.f64);
            break;
        default:
            // unreachable
            ;
        }
        ty.code = halide_type_uint;
        ty.bits = 1;
    }

    HALIDE_ALWAYS_INLINE
    Expr make(MatcherState &state, halide_type_t type_hint) const {
        // If one side is an untyped const, evaluate the other side first to get a type hint.
        Expr ea, eb;
        if (std::is_same<A, Const>::value) {
            eb = b.make(state, {});
            ea = a.make(state, eb.type());
        } else {
            ea = a.make(state, {});
            eb = b.make(state, ea.type());
        }
        // We sometimes mix vectors and scalars in the rewrite rules,
        // so insert a broadcast if necessary.
        if (ea.type().is_vector() && !eb.type().is_vector()) {
            eb = Broadcast::make(eb, ea.type().lanes());
        }
        if (eb.type().is_vector() && !ea.type().is_vector()) {
            ea = Broadcast::make(ea, eb.type().lanes());
        }
        return Op::make(std::move(ea), std::move(eb));
    }
};

template<typename A, typename B>
std::ostream &operator<<(std::ostream &s, const BinOp<Add, A, B> &op) {
    s << "(" << op.a << " + " << op.b << ")";
    return s;
}

template<typename A, typename B>
std::ostream &operator<<(std::ostream &s, const BinOp<Sub, A, B> &op) {
    s << "(" << op.a << " - " << op.b << ")";
    return s;
}

template<typename A, typename B>
std::ostream &operator<<(std::ostream &s, const BinOp<Mul, A, B> &op) {
    s << "(" << op.a << " * " << op.b << ")";
    return s;
}

template<typename A, typename B>
std::ostream &operator<<(std::ostream &s, const BinOp<Div, A, B> &op) {
    s << "(" << op.a << " / " << op.b << ")";
    return s;
}

template<typename A, typename B>
std::ostream &operator<<(std::ostream &s, const BinOp<And, A, B> &op) {
    s << "(" << op.a << " && " << op.b << ")";
    return s;
}

template<typename A, typename B>
std::ostream &operator<<(std::ostream &s, const BinOp<Or, A, B> &op) {
    s << "(" << op.a << " || " << op.b << ")";
    return s;
}

template<typename A, typename B>
std::ostream &operator<<(std::ostream &s, const BinOp<Min, A, B> &op) {
    s << "min(" << op.a << ", " << op.b << ")";
    return s;
}

template<typename A, typename B>
std::ostream &operator<<(std::ostream &s, const BinOp<Max, A, B> &op) {
    s << "max(" << op.a << ", " << op.b << ")";
    return s;
}

template<typename A, typename B>
std::ostream &operator<<(std::ostream &s, const CmpOp<LE, A, B> &op) {
    s << "(" << op.a << " <= " << op.b << ")";
    return s;
}

template<typename A, typename B>
std::ostream &operator<<(std::ostream &s, const CmpOp<LT, A, B> &op) {
    s << "(" << op.a << " < " << op.b << ")";
    return s;
}

template<typename A, typename B>
std::ostream &operator<<(std::ostream &s, const CmpOp<GE, A, B> &op) {
    s << "(" << op.a << " >= " << op.b << ")";
    return s;
}

template<typename A, typename B>
std::ostream &operator<<(std::ostream &s, const CmpOp<GT, A, B> &op) {
    s << "(" << op.a << " > " << op.b << ")";
    return s;
}

template<typename A, typename B>
std::ostream &operator<<(std::ostream &s, const CmpOp<EQ, A, B> &op) {
    s << "(" << op.a << " == " << op.b << ")";
    return s;
}

template<typename A, typename B>
std::ostream &operator<<(std::ostream &s, const CmpOp<NE, A, B> &op) {
    s << "(" << op.a << " != " << op.b << ")";
    return s;
}

template<typename A, typename B>
std::ostream &operator<<(std::ostream &s, const BinOp<Mod, A, B> &op) {
    s << "(" << op.a << " % " << op.b << ")";
    return s;
}

template<typename A, typename B>
HALIDE_ALWAYS_INLINE
auto operator+(A a, B b) noexcept -> BinOp<Add, decltype(pattern_arg(a)), decltype(pattern_arg(b))> {
    return {pattern_arg(a), pattern_arg(b)};
}

template<typename A, typename B>
HALIDE_ALWAYS_INLINE
auto add(A a, B b) -> decltype(IRMatcher::operator+(a, b)) {return IRMatcher::operator+(a, b);}

template<>
HALIDE_ALWAYS_INLINE
int64_t constant_fold_bin_op<Add>(halide_type_t &t, int64_t a, int64_t b) noexcept {
    t.lanes |= ((t.bits >= 32) && add_would_overflow(t.bits, a, b)) ? MatcherState::signed_integer_overflow : 0;
    int dead_bits = 64 - t.bits;
    // Drop the high bits then sign-extend them back
    return ((a + b) << dead_bits) >> dead_bits;
}

template<>
HALIDE_ALWAYS_INLINE
uint64_t constant_fold_bin_op<Add>(halide_type_t &t, uint64_t a, uint64_t b) noexcept {
    uint64_t ones = (uint64_t)(-1);
    return (a + b) & (ones >> (64 - t.bits));
}

template<>
HALIDE_ALWAYS_INLINE
double constant_fold_bin_op<Add>(halide_type_t &t, double a, double b) noexcept {
    return a + b;
}

template<typename A, typename B>
HALIDE_ALWAYS_INLINE
auto operator-(A a, B b) noexcept -> BinOp<Sub, decltype(pattern_arg(a)), decltype(pattern_arg(b))> {
    return {pattern_arg(a), pattern_arg(b)};
}

template<typename A, typename B>
HALIDE_ALWAYS_INLINE
auto sub(A a, B b) -> decltype(IRMatcher::operator-(a, b)) {return IRMatcher::operator-(a, b);}

template<>
HALIDE_ALWAYS_INLINE
int64_t constant_fold_bin_op<Sub>(halide_type_t &t, int64_t a, int64_t b) noexcept {
    t.lanes |= ((t.bits >= 32) && sub_would_overflow(t.bits, a, b)) ? MatcherState::signed_integer_overflow : 0;
    int dead_bits = 64 - t.bits;
    // Drop the high bits then sign-extend them back
    return ((a - b) << dead_bits) >> dead_bits;
}

template<>
HALIDE_ALWAYS_INLINE
uint64_t constant_fold_bin_op<Sub>(halide_type_t &t, uint64_t a, uint64_t b) noexcept {
    uint64_t ones = (uint64_t)(-1);
    return (a - b) & (ones >> (64 - t.bits));
}

template<>
HALIDE_ALWAYS_INLINE
double constant_fold_bin_op<Sub>(halide_type_t &t, double a, double b) noexcept {
    return a - b;
}


template<typename A, typename B>
HALIDE_ALWAYS_INLINE
auto operator*(A a, B b) noexcept -> BinOp<Mul, decltype(pattern_arg(a)), decltype(pattern_arg(b))> {
    return {pattern_arg(a), pattern_arg(b)};
}

template<typename A, typename B>
HALIDE_ALWAYS_INLINE
auto mul(A a, B b) -> decltype(IRMatcher::operator*(a, b)) {return IRMatcher::operator*(a, b);}

template<>
HALIDE_ALWAYS_INLINE
int64_t constant_fold_bin_op<Mul>(halide_type_t &t, int64_t a, int64_t b) noexcept {
    t.lanes |= ((t.bits >= 32) && mul_would_overflow(t.bits, a, b)) ? MatcherState::signed_integer_overflow : 0;
    int dead_bits = 64 - t.bits;
    // Drop the high bits then sign-extend them back
    return ((a * b) << dead_bits) >> dead_bits;
}

template<>
HALIDE_ALWAYS_INLINE
uint64_t constant_fold_bin_op<Mul>(halide_type_t &t, uint64_t a, uint64_t b) noexcept {
    uint64_t ones = (uint64_t)(-1);
    return (a * b) & (ones >> (64 - t.bits));
}

template<>
HALIDE_ALWAYS_INLINE
double constant_fold_bin_op<Mul>(halide_type_t &t, double a, double b) noexcept {
    return a * b;
}

template<typename A, typename B>
HALIDE_ALWAYS_INLINE
auto operator/(A a, B b) noexcept -> BinOp<Div, decltype(pattern_arg(a)), decltype(pattern_arg(b))> {
    return {pattern_arg(a), pattern_arg(b)};
}

template<typename A, typename B>
HALIDE_ALWAYS_INLINE
auto div(A a, B b) -> decltype(IRMatcher::operator/(a, b)) {return IRMatcher::operator/(a, b);}

template<>
HALIDE_ALWAYS_INLINE
int64_t constant_fold_bin_op<Div>(halide_type_t &t, int64_t a, int64_t b) noexcept {
    if (b == 0) {
        t.lanes |= MatcherState::indeterminate_expression;
        return 0;
    } else {
        return div_imp(a, b);
    }
}

template<>
HALIDE_ALWAYS_INLINE
uint64_t constant_fold_bin_op<Div>(halide_type_t &t, uint64_t a, uint64_t b) noexcept {
    if (b == 0) {
        t.lanes |= MatcherState::indeterminate_expression;
        return 0;
    } else {
        return a / b;
    }
}

template<>
HALIDE_ALWAYS_INLINE
double constant_fold_bin_op<Div>(halide_type_t &t, double a, double b) noexcept {
    return a / b;
}

template<typename A, typename B>
HALIDE_ALWAYS_INLINE
auto operator%(A a, B b) noexcept -> BinOp<Mod, decltype(pattern_arg(a)), decltype(pattern_arg(b))> {
    return {pattern_arg(a), pattern_arg(b)};
}

template<typename A, typename B>
HALIDE_ALWAYS_INLINE
auto mod(A a, B b) -> decltype(IRMatcher::operator%(a, b)) {return IRMatcher::operator%(a, b);}

template<>
HALIDE_ALWAYS_INLINE
int64_t constant_fold_bin_op<Mod>(halide_type_t &t, int64_t a, int64_t b) noexcept {
    if (b == 0) {
        t.lanes |= MatcherState::indeterminate_expression;
        return 0;
    } else {
        return mod_imp(a, b);
    }
}

template<>
HALIDE_ALWAYS_INLINE
uint64_t constant_fold_bin_op<Mod>(halide_type_t &t, uint64_t a, uint64_t b) noexcept {
    if (b == 0) {
        t.lanes |= MatcherState::indeterminate_expression;
        return 0;
    } else {
        return a % b;
    }
}

template<>
HALIDE_ALWAYS_INLINE
double constant_fold_bin_op<Mod>(halide_type_t &t, double a, double b) noexcept {
    return mod_imp(a, b);
}

template<typename A, typename B>
HALIDE_ALWAYS_INLINE
auto min(A a, B b) noexcept -> BinOp<Min, decltype(pattern_arg(a)), decltype(pattern_arg(b))> {
    return {pattern_arg(a), pattern_arg(b)};
}

template<>
HALIDE_ALWAYS_INLINE
int64_t constant_fold_bin_op<Min>(halide_type_t &t, int64_t a, int64_t b) noexcept {
    return std::min(a, b);
}

template<>
HALIDE_ALWAYS_INLINE
uint64_t constant_fold_bin_op<Min>(halide_type_t &t, uint64_t a, uint64_t b) noexcept {
    return std::min(a, b);
}

template<>
HALIDE_ALWAYS_INLINE
double constant_fold_bin_op<Min>(halide_type_t &t, double a, double b) noexcept {
    return std::min(a, b);
}

template<typename A, typename B>
HALIDE_ALWAYS_INLINE
auto max(A a, B b) noexcept -> BinOp<Max, decltype(pattern_arg(a)), decltype(pattern_arg(b))> {
    return {pattern_arg(a), pattern_arg(b)};
}

template<>
HALIDE_ALWAYS_INLINE
int64_t constant_fold_bin_op<Max>(halide_type_t &t, int64_t a, int64_t b) noexcept {
    return std::max(a, b);
}

template<>
HALIDE_ALWAYS_INLINE
uint64_t constant_fold_bin_op<Max>(halide_type_t &t, uint64_t a, uint64_t b) noexcept {
    return std::max(a, b);
}

template<>
HALIDE_ALWAYS_INLINE
double constant_fold_bin_op<Max>(halide_type_t &t, double a, double b) noexcept {
    return std::max(a, b);
}

template<typename A, typename B>
HALIDE_ALWAYS_INLINE
auto operator<(A a, B b) noexcept -> CmpOp<LT, decltype(pattern_arg(a)), decltype(pattern_arg(b))> {
    return {pattern_arg(a), pattern_arg(b)};
}

template<typename A, typename B>
HALIDE_ALWAYS_INLINE
auto lt(A a, B b) -> decltype(IRMatcher::operator<(a, b)) {return IRMatcher::operator<(a, b);}

template<>
HALIDE_ALWAYS_INLINE
uint64_t constant_fold_cmp_op<LT>(int64_t a, int64_t b) noexcept {
    return a < b;
}

template<>
HALIDE_ALWAYS_INLINE
uint64_t constant_fold_cmp_op<LT>(uint64_t a, uint64_t b) noexcept {
    return a < b;
}

template<>
HALIDE_ALWAYS_INLINE
uint64_t constant_fold_cmp_op<LT>(double a, double b) noexcept {
    return a < b;
}

template<typename A, typename B>
HALIDE_ALWAYS_INLINE
auto operator>(A a, B b) noexcept -> CmpOp<GT, decltype(pattern_arg(a)), decltype(pattern_arg(b))> {
    return {pattern_arg(a), pattern_arg(b)};
}

template<typename A, typename B>
HALIDE_ALWAYS_INLINE
auto gt(A a, B b) -> decltype(IRMatcher::operator>(a, b)) {return IRMatcher::operator>(a, b);}

template<>
HALIDE_ALWAYS_INLINE
uint64_t constant_fold_cmp_op<GT>(int64_t a, int64_t b) noexcept {
    return a > b;
}

template<>
HALIDE_ALWAYS_INLINE
uint64_t constant_fold_cmp_op<GT>(uint64_t a, uint64_t b) noexcept {
    return a > b;
}

template<>
HALIDE_ALWAYS_INLINE
uint64_t constant_fold_cmp_op<GT>(double a, double b) noexcept {
    return a > b;
}

template<typename A, typename B>
HALIDE_ALWAYS_INLINE
auto operator<=(A a, B b) noexcept -> CmpOp<LE, decltype(pattern_arg(a)), decltype(pattern_arg(b))> {
    return {pattern_arg(a), pattern_arg(b)};
}

template<typename A, typename B>
HALIDE_ALWAYS_INLINE
auto le(A a, B b) -> decltype(IRMatcher::operator<=(a, b)) {return IRMatcher::operator<=(a, b);}

template<>
HALIDE_ALWAYS_INLINE
uint64_t constant_fold_cmp_op<LE>(int64_t a, int64_t b) noexcept {
    return a <= b;
}

template<>
HALIDE_ALWAYS_INLINE
uint64_t constant_fold_cmp_op<LE>(uint64_t a, uint64_t b) noexcept {
    return a <= b;
}

template<>
HALIDE_ALWAYS_INLINE
uint64_t constant_fold_cmp_op<LE>(double a, double b) noexcept {
    return a <= b;
}

template<typename A, typename B>
HALIDE_ALWAYS_INLINE
auto operator>=(A a, B b) noexcept -> CmpOp<GE, decltype(pattern_arg(a)), decltype(pattern_arg(b))> {
    return {pattern_arg(a), pattern_arg(b)};
}

template<typename A, typename B>
HALIDE_ALWAYS_INLINE
auto ge(A a, B b) -> decltype(IRMatcher::operator>=(a, b)) {return IRMatcher::operator>=(a, b);}

template<>
HALIDE_ALWAYS_INLINE
uint64_t constant_fold_cmp_op<GE>(int64_t a, int64_t b) noexcept {
    return a >= b;
}

template<>
HALIDE_ALWAYS_INLINE
uint64_t constant_fold_cmp_op<GE>(uint64_t a, uint64_t b) noexcept {
    return a >= b;
}

template<>
HALIDE_ALWAYS_INLINE
uint64_t constant_fold_cmp_op<GE>(double a, double b) noexcept {
    return a >= b;
}

template<typename A, typename B>
HALIDE_ALWAYS_INLINE
auto operator==(A a, B b) noexcept -> CmpOp<EQ, decltype(pattern_arg(a)), decltype(pattern_arg(b))> {
    return {pattern_arg(a), pattern_arg(b)};
}

template<typename A, typename B>
HALIDE_ALWAYS_INLINE
auto eq(A a, B b) -> decltype(IRMatcher::operator==(a, b)) {return IRMatcher::operator==(a, b);}

template<>
HALIDE_ALWAYS_INLINE
uint64_t constant_fold_cmp_op<EQ>(int64_t a, int64_t b) noexcept {
    return a == b;
}

template<>
HALIDE_ALWAYS_INLINE
uint64_t constant_fold_cmp_op<EQ>(uint64_t a, uint64_t b) noexcept {
    return a == b;
}

template<>
HALIDE_ALWAYS_INLINE
uint64_t constant_fold_cmp_op<EQ>(double a, double b) noexcept {
    return a == b;
}

template<typename A, typename B>
HALIDE_ALWAYS_INLINE
auto operator!=(A a, B b) noexcept -> CmpOp<NE, decltype(pattern_arg(a)), decltype(pattern_arg(b))> {
    return {pattern_arg(a), pattern_arg(b)};
}

template<typename A, typename B>
HALIDE_ALWAYS_INLINE
auto ne(A a, B b) -> decltype(IRMatcher::operator!=(a, b)) {return IRMatcher::operator!=(a, b);}

template<>
HALIDE_ALWAYS_INLINE
uint64_t constant_fold_cmp_op<NE>(int64_t a, int64_t b) noexcept {
    return a != b;
}

template<>
HALIDE_ALWAYS_INLINE
uint64_t constant_fold_cmp_op<NE>(uint64_t a, uint64_t b) noexcept {
    return a != b;
}

template<>
HALIDE_ALWAYS_INLINE
uint64_t constant_fold_cmp_op<NE>(double a, double b) noexcept {
    return a != b;
}

template<typename A, typename B>
HALIDE_ALWAYS_INLINE
auto operator||(A a, B b) noexcept -> BinOp<Or, decltype(pattern_arg(a)), decltype(pattern_arg(b))> {
    return {pattern_arg(a), pattern_arg(b)};
}

template<typename A, typename B>
HALIDE_ALWAYS_INLINE
auto or_op(A a, B b) -> decltype(IRMatcher::operator||(a, b)) {return IRMatcher::operator||(a, b);}

template<>
HALIDE_ALWAYS_INLINE
int64_t constant_fold_bin_op<Or>(halide_type_t &t, int64_t a, int64_t b) noexcept {
    return (a | b) & 1;
}

template<>
HALIDE_ALWAYS_INLINE
uint64_t constant_fold_bin_op<Or>(halide_type_t &t, uint64_t a, uint64_t b) noexcept {
    return (a | b) & 1;
}

template<>
HALIDE_ALWAYS_INLINE
double constant_fold_bin_op<Or>(halide_type_t &t, double a, double b) noexcept {
    t.lanes |= MatcherState::indeterminate_expression;
    return 0;
}

template<typename A, typename B>
HALIDE_ALWAYS_INLINE
auto operator&&(A a, B b) noexcept -> BinOp<And, decltype(pattern_arg(a)), decltype(pattern_arg(b))> {
    return {pattern_arg(a), pattern_arg(b)};
}

template<typename A, typename B>
HALIDE_ALWAYS_INLINE
auto and_op(A a, B b) -> decltype(IRMatcher::operator&&(a, b)) {return IRMatcher::operator&&(a, b);}

template<>
HALIDE_ALWAYS_INLINE
int64_t constant_fold_bin_op<And>(halide_type_t &t, int64_t a, int64_t b) noexcept {
    return a & b & 1;
}

template<>
HALIDE_ALWAYS_INLINE
uint64_t constant_fold_bin_op<And>(halide_type_t &t, uint64_t a, uint64_t b) noexcept {
    return a & b & 1;
}

template<>
HALIDE_ALWAYS_INLINE
double constant_fold_bin_op<And>(halide_type_t &t, double a, double b) noexcept {
    t.lanes |= MatcherState::indeterminate_expression;
    return 0;
}

constexpr inline uint32_t bitwise_or_reduce() {
    return 0;
}

template<typename... Args>
constexpr uint32_t bitwise_or_reduce(uint32_t first, Args... rest) {
    return first | bitwise_or_reduce(rest...);
}

template<typename... Args>
struct Intrin {
    struct pattern_tag {};
    Call::ConstString intrin;
    std::tuple<Args...> args;

    static constexpr uint32_t binds = bitwise_or_reduce((bindings<Args>::mask)...);

    template<int i,
             uint32_t bound,
             typename = typename std::enable_if<(i < sizeof...(Args))>::type>
    HALIDE_ALWAYS_INLINE
    bool match_args(int, const Call &c, MatcherState &state) const noexcept {
        using T = decltype(std::get<i>(args));
        return (std::get<i>(args).template match<bound>(SpecificExpr{*c.args[i].get()}, state) &&
                match_args<i + 1, bound | bindings<T>::mask>(0, c, state));
    }

    template<int i, uint32_t binds>
    HALIDE_ALWAYS_INLINE
    bool match_args(double, const Call &c, MatcherState &state) const noexcept {
        return true;
    }

    template<uint32_t bound>
    HALIDE_ALWAYS_INLINE
    bool match(SpecificExpr e, MatcherState &state) const noexcept {
        if (e.expr.node_type != IRNodeType::Call) {
            return false;
        }
        const Call &c = (const Call &)e.expr;
        return (c.is_intrinsic(intrin) && match_args<0, bound>(0, c, state));
    }

    template<int i,
             typename = typename std::enable_if<(i < sizeof...(Args))>::type>
    HALIDE_ALWAYS_INLINE
    void print_args(int, std::ostream &s) const {
        s << std::get<i>(args);
        if (i + 1 < sizeof...(Args)) {
            s << ", ";
        }
        print_args<i+1>(0, s);
    }

    template<int i>
    HALIDE_ALWAYS_INLINE
    void print_args(double, std::ostream &s) const {
    }

    HALIDE_ALWAYS_INLINE
    void print_args(std::ostream &s) const {
        print_args<0>(0, s);
    }

    HALIDE_ALWAYS_INLINE
    Expr make(MatcherState &state, halide_type_t type_hint) const {
        if (intrin == Call::likely) {
            return likely(std::get<0>(args).make(state, type_hint));
        } else if (intrin == Call::likely_if_innermost) {
            return likely_if_innermost(std::get<0>(args).make(state, type_hint));
        }
        internal_error << "Unhandled intrinsic in IRMatcher: " << intrin;
        return Expr();
    }

    constexpr static bool foldable = false;

    HALIDE_ALWAYS_INLINE
    Intrin(Call::ConstString intrin, Args... args) noexcept : intrin(intrin), args(args...) {}
};

template<typename... Args>
std::ostream &operator<<(std::ostream &s, const Intrin<Args...> &op) {
    s << op.intrin << "(";
    op.print_args(s);
    s << ")";
    return s;
}

template<typename... Args>
HALIDE_ALWAYS_INLINE
auto intrin(Call::ConstString name, Args... args) noexcept -> Intrin<decltype(pattern_arg(args))...> {
    return {name, pattern_arg(args)...};
}

template<typename A>
struct NotOp {
    struct pattern_tag {};
    A a;

    constexpr static uint32_t binds = bindings<A>::mask;

    template<uint32_t bound>
    HALIDE_ALWAYS_INLINE
    bool match(SpecificExpr e, MatcherState &state) const noexcept {
        const Not &op = (const Not &)e.expr;
        return (e.expr.node_type == IRNodeType::Not &&
                a.template match<bound>(SpecificExpr{*op.a.get()}, state));
    }

    template<uint32_t bound, typename A2>
    HALIDE_ALWAYS_INLINE
    bool match(const NotOp<A2> &op, MatcherState &state) const noexcept {
        return a.template match<bound>(op.a, state);
    }

    HALIDE_ALWAYS_INLINE
    Expr make(MatcherState &state, halide_type_t type_hint) const {
        return Not::make(a.make(state, type_hint));
    }

    constexpr static bool foldable = A::foldable;

    template<typename A1 = A>
    HALIDE_ALWAYS_INLINE
    void make_folded_const(halide_scalar_value_t &val, halide_type_t &ty, MatcherState &state) const noexcept {
        a.make_folded_const(val, ty, state);
        val.u.u64 = ~val.u.u64;
        val.u.u64 &= 1;
        ty.lanes |= ((int)ty.code == (int)halide_type_float) ? MatcherState::indeterminate_expression : 0;
    }
};

template<typename A>
HALIDE_ALWAYS_INLINE
auto operator!(A a) noexcept -> NotOp<decltype(pattern_arg(a))> {
    return {pattern_arg(a)};
}

template<typename A>
HALIDE_ALWAYS_INLINE
auto not_op(A a) -> decltype(IRMatcher::operator!(a)) {return IRMatcher::operator!(a);}

template<typename A>
inline std::ostream &operator<<(std::ostream &s, const NotOp<A> &op) {
    s << "!(" << op.a << ")";
    return s;
}

template<typename C, typename T, typename F>
struct SelectOp {
    struct pattern_tag {};
    C c;
    T t;
    F f;

    constexpr static uint32_t binds = bindings<C>::mask | bindings<T>::mask | bindings<F>::mask;

    template<uint32_t bound>
    HALIDE_ALWAYS_INLINE
    bool match(SpecificExpr e, MatcherState &state) const noexcept {
        const Select &op = (const Select &)e.expr;
        return (e.expr.node_type == Select::_node_type &&
                c.template match<bound>(SpecificExpr{*op.condition.get()}, state) &&
                t.template match<bound | bindings<C>::mask>(SpecificExpr{*op.true_value.get()}, state) &&
                f.template match<bound | bindings<C>::mask | bindings<T>::mask>(SpecificExpr{*op.false_value.get()}, state));
    }
    template<uint32_t bound, typename C2, typename T2, typename F2>
    HALIDE_ALWAYS_INLINE
    bool match(const SelectOp<C2, T2, F2> &instance, MatcherState &state) const noexcept {
        return (c.template match<bound>(instance.c, state) &&
                t.template match<bound | bindings<C>::mask>(instance.t, state) &&
                f.template match<bound | bindings<C>::mask | bindings<T>::mask>(instance.f, state));
    }

    HALIDE_ALWAYS_INLINE
    Expr make(MatcherState &state, halide_type_t type_hint) const {
        return Select::make(c.make(state, {}), t.make(state, type_hint), f.make(state, type_hint));
    }

    constexpr static bool foldable = C::foldable && T::foldable && F::foldable;

    template<typename C1 = C>
    HALIDE_ALWAYS_INLINE
    void make_folded_const(halide_scalar_value_t &val, halide_type_t &ty, MatcherState &state) const noexcept {
        halide_scalar_value_t c_val, t_val, f_val;
        halide_type_t c_ty;
        c.make_folded_const(c_val, c_ty, state);
        if ((c_val.u.u64 & 1) == 1) {
            t.make_folded_const(val, ty, state);
        } else {
            f.make_folded_const(val, ty, state);
        }
        ty.lanes |= c_ty.lanes & MatcherState::special_values_mask;
    }
};

template<typename C, typename T, typename F>
std::ostream &operator<<(std::ostream &s, const SelectOp<C, T, F> &op) {
    s << "select(" << op.c << ", " << op.t << ", " << op.f << ")";
    return s;
}

template<typename C, typename T, typename F>
HALIDE_ALWAYS_INLINE
auto select(C c, T t, F f) noexcept -> SelectOp<decltype(pattern_arg(c)), decltype(pattern_arg(t)), decltype(pattern_arg(f))> {
    return {pattern_arg(c), pattern_arg(t), pattern_arg(f)};
}

template<typename A, bool known_lanes>
struct BroadcastOp {
    struct pattern_tag {};
    A a;
    int lanes;

    constexpr static uint32_t binds = bindings<A>::mask;

    template<uint32_t bound>
    HALIDE_ALWAYS_INLINE
    bool match(SpecificExpr e, MatcherState &state) const noexcept {
        if (e.expr.node_type == Broadcast::_node_type) {
            const Broadcast &op = (const Broadcast &)e.expr;
            if ((!known_lanes || lanes == op.lanes) &&
                a.template match<bound>(SpecificExpr{*op.value.get()}, state)) {
                return true;
            }
        }
        return false;
    }

    template<uint32_t bound, typename A2, bool known_lanes_2>
    HALIDE_ALWAYS_INLINE
    bool match(const BroadcastOp<A2, known_lanes_2> &op, MatcherState &state) const noexcept {
        return (a.template match<bound>(op.a, state) &&
                (lanes == op.lanes || !known_lanes || !known_lanes_2));
    }

    HALIDE_ALWAYS_INLINE
    Expr make(MatcherState &state, halide_type_t type_hint) const {
        const int l = known_lanes ? lanes : type_hint.lanes;
        type_hint.lanes = 1;
        return Broadcast::make(a.make(state, type_hint), l);
    }

    constexpr static bool foldable = false;

    template<typename A1 = A>
    HALIDE_ALWAYS_INLINE
    void make_folded_const(halide_scalar_value_t &val, halide_type_t &ty, MatcherState &state) const noexcept {
        uint16_t l = known_lanes ? lanes : ty.lanes;
        a.make_folded_const(val, ty, state);
        ty.lanes = l | (ty.lanes & MatcherState::special_values_mask);
    }
};

template<typename A>
inline std::ostream &operator<<(std::ostream &s, const BroadcastOp<A, true> &op) {
    s << "broadcast(" << op.a << ", " << op.lanes << ")";
    return s;
}

template<typename A>
inline std::ostream &operator<<(std::ostream &s, const BroadcastOp<A, false> &op) {
    s << "broadcast(" << op.a << ")";
    return s;
}

template<typename A>
HALIDE_ALWAYS_INLINE
auto broadcast(A a, int lanes) noexcept -> BroadcastOp<decltype(pattern_arg(a)), true> {
    return {pattern_arg(a), lanes};
}

template<typename A>
HALIDE_ALWAYS_INLINE
auto broadcast(A a) noexcept -> BroadcastOp<decltype(pattern_arg(a)), false> {
    return {pattern_arg(a), 0};
}

template<typename A, typename B, bool known_lanes>
struct RampOp {
    struct pattern_tag {};
    A a;
    B b;
    int lanes;

    constexpr static uint32_t binds = bindings<A>::mask | bindings<B>::mask;

    template<uint32_t bound>
    HALIDE_ALWAYS_INLINE
    bool match(SpecificExpr e, MatcherState &state) const noexcept {
        const Ramp &op = (const Ramp &)e.expr;
        if (op.node_type == Ramp::_node_type &&
            (lanes == op.type.lanes() || !known_lanes) &&
            a.template match<bound>(SpecificExpr{*op.base.get()}, state) &&
            b.template match<bound | bindings<A>::mask>(SpecificExpr{*op.stride.get()}, state)) {
            return true;
        } else {
            return false;
        }
    }

    template<uint32_t bound, typename A2, typename B2, bool known_lanes_2>
    HALIDE_ALWAYS_INLINE
    bool match(const RampOp<A2, B2, known_lanes_2> &op, MatcherState &state) const noexcept {
        return ((lanes == op.lanes || !known_lanes || !known_lanes_2) &&
                a.template match<bound>(op.a, state) &&
                b.template match<bound | bindings<A>::mask>(op.b, state));
    }

    HALIDE_ALWAYS_INLINE
    Expr make(MatcherState &state, halide_type_t type_hint) const {
        const int l = known_lanes ? lanes : type_hint.lanes;
        type_hint.lanes = 1;
        Expr ea, eb;
        if (std::is_same<A, Const>::value) {
            eb = b.make(state, type_hint);
            ea = a.make(state, eb.type());
        } else {
            ea = a.make(state, type_hint);
            eb = b.make(state, ea.type());
        }
        return Ramp::make(ea, eb, l);
    }

    constexpr static bool foldable = false;
};

template<typename A, typename B>
std::ostream &operator<<(std::ostream &s, const RampOp<A, B, true> &op) {
    s << "ramp(" << op.a << ", " << op.b << ", " << op.lanes << ")";
    return s;
}

template<typename A, typename B>
std::ostream &operator<<(std::ostream &s, const RampOp<A, B, false> &op) {
    s << "ramp(" << op.a << ", " << op.b << ")";
    return s;
}

template<typename A, typename B>
HALIDE_ALWAYS_INLINE
auto ramp(A a, B b, int lanes) noexcept -> RampOp<decltype(pattern_arg(a)), decltype(pattern_arg(b)), true> {
    return {pattern_arg(a), pattern_arg(b), lanes};
}

template<typename A, typename B>
HALIDE_ALWAYS_INLINE
auto ramp(A a, B b) noexcept -> RampOp<decltype(pattern_arg(a)), decltype(pattern_arg(b)), false> {
    return {pattern_arg(a), pattern_arg(b), 0};
}

template<typename A>
struct NegateOp {
    struct pattern_tag {};
    A a;

    constexpr static uint32_t binds = bindings<A>::mask;

    template<uint32_t bound>
    HALIDE_ALWAYS_INLINE
    bool match(SpecificExpr e, MatcherState &state) const noexcept {
        const Sub &op = (const Sub &)e.expr;
        return (op.node_type == Sub::_node_type &&
                a.template match<bound>(SpecificExpr{*op.b.get()}, state) &&
                is_zero(op.a));
    }

    template<uint32_t bound, typename A2>
    HALIDE_ALWAYS_INLINE
    bool match(NegateOp<A2> &&p, MatcherState &state) const noexcept {
        return a.template match<bound>(p.a, state);
    }

    HALIDE_ALWAYS_INLINE
    Expr make(MatcherState &state, halide_type_t type_hint) const {
        Expr ea = a.make(state, type_hint);
        Expr z = make_zero(ea.type());
        return Sub::make(std::move(z), std::move(ea));
    }

    constexpr static bool foldable = A::foldable;

    template<typename A1 = A>
    HALIDE_ALWAYS_INLINE
    void make_folded_const(halide_scalar_value_t &val, halide_type_t &ty, MatcherState &state) const noexcept {
        a.make_folded_const(val, ty, state);
        int dead_bits = 64 - ty.bits;
        switch (ty.code) {
        case halide_type_int:
            if (ty.bits >= 32 && val.u.i64 && (val.u.i64 << (65 - ty.bits)) == 0) {
                // Trying to negate the most negative signed int for a no-overflow type.
                ty.lanes |= MatcherState::signed_integer_overflow;
            } else {
                // Negate, drop the high bits, and then sign-extend them back
                val.u.i64 = ((-val.u.i64) << dead_bits) >> dead_bits;
            }
            break;
        case halide_type_uint:
            val.u.u64 = ((-val.u.u64) << dead_bits) >> dead_bits;
            break;
        case halide_type_float:
            val.u.f64 = -val.u.f64;
            break;
        default:
            // unreachable
            ;
        }
    }
};

template<typename A>
std::ostream &operator<<(std::ostream &s, const NegateOp<A> &op) {
    s << "-" << op.a;
    return s;
}

template<typename A>
HALIDE_ALWAYS_INLINE
auto operator-(A a) noexcept -> NegateOp<decltype(pattern_arg(a))> {
    return {pattern_arg(a)};
}

template<typename A>
HALIDE_ALWAYS_INLINE
auto negate(A a) -> decltype(IRMatcher::operator-(a)) {return IRMatcher::operator-(a);}

template<typename A>
struct CastOp {
    struct pattern_tag {};
    Type t;
    A a;

    constexpr static uint32_t binds = bindings<A>::mask;

    template<uint32_t bound>
    HALIDE_ALWAYS_INLINE
    bool match(SpecificExpr e, MatcherState &state) const noexcept {
        const Cast &op = (const Cast &)e.expr;
        return (op.node_type == Cast::_node_type &&
                e.expr.type == t &&
                a.template match<bound>(SpecificExpr{*op.value.get()}, state));
    }
    template<uint32_t bound, typename A2>
    HALIDE_ALWAYS_INLINE
    bool match(const CastOp<A2> &op, MatcherState &state) const noexcept {
        return t == op.t && a.template match<bound>(op.a, state);
    }

    HALIDE_ALWAYS_INLINE
    Expr make(MatcherState &state, halide_type_t type_hint) const {
        return cast(t, a.make(state, {}));
    }

    constexpr static bool foldable = false; // TODO
};

template<typename A>
std::ostream &operator<<(std::ostream &s, const CastOp<A> &op) {
    s << "cast(" << op.t << ", " << op.a << ")";
    return s;
}

template<typename A>
HALIDE_ALWAYS_INLINE
auto cast(halide_type_t t, A a) noexcept -> CastOp<decltype(pattern_arg(a))> {
    return {t, pattern_arg(a)};
}

template<typename A>
struct Fold {
    struct pattern_tag {};
    A a;

    constexpr static uint32_t binds = bindings<A>::mask;

    HALIDE_ALWAYS_INLINE
    Expr make(MatcherState &state, halide_type_t type_hint) const noexcept {
        halide_scalar_value_t c;
        halide_type_t ty = type_hint;
        a.make_folded_const(c, ty, state);
        return make_const_expr(c, ty);
    }

    constexpr static bool foldable = A::foldable;

    template<typename A1 = A>
    HALIDE_ALWAYS_INLINE
    void make_folded_const(halide_scalar_value_t &val, halide_type_t &ty, MatcherState &state) const noexcept {
        a.make_folded_const(val, ty, state);
    }
};

template<typename A>
HALIDE_ALWAYS_INLINE
auto fold(A a) noexcept -> Fold<decltype(pattern_arg(a))> {
    return {pattern_arg(a)};
}

template<typename A>
std::ostream &operator<<(std::ostream &s, const Fold<A> &op) {
    s << "fold(" << op.a << ")";
    return s;
}

template<typename A>
struct Overflows {
    struct pattern_tag {};
    A a;

    constexpr static uint32_t binds = bindings<A>::mask;

    constexpr static bool foldable = A::foldable;

    template<typename A1 = A>
    HALIDE_ALWAYS_INLINE
    void make_folded_const(halide_scalar_value_t &val, halide_type_t &ty, MatcherState &state) const noexcept {
        a.make_folded_const(val, ty, state);
        ty.code = halide_type_uint;
        ty.bits = 64;
        val.u.u64 = (ty.lanes & MatcherState::special_values_mask) != 0;
        ty.lanes = 1;
    }
};

template<typename A>
HALIDE_ALWAYS_INLINE
auto overflows(A a) noexcept -> Overflows<decltype(pattern_arg(a))> {
    return {pattern_arg(a)};
}

template<typename A>
std::ostream &operator<<(std::ostream &s, const Overflows<A> &op) {
    s << "overflows(" << op.a << ")";
    return s;
}

struct Indeterminate {
    struct pattern_tag {};

    constexpr static uint32_t binds = 0;

    template<uint32_t bound>
    HALIDE_ALWAYS_INLINE
    bool match(SpecificExpr e, MatcherState &state) const noexcept {
        const Call &op = (const Call &)e.expr;
        return (op.node_type == Call::_node_type &&
                op.is_intrinsic(Call::indeterminate_expression));
    }

    HALIDE_ALWAYS_INLINE
    Expr make(MatcherState &state, halide_type_t type_hint) const {
        type_hint.lanes |= MatcherState::indeterminate_expression;
        return make_const_special_expr(type_hint);
    }

    constexpr static bool foldable = true;

    HALIDE_ALWAYS_INLINE
    void make_folded_const(halide_scalar_value_t &val, halide_type_t &ty, MatcherState &state) const noexcept {
        val.u.u64 = 0;
        ty.lanes |= MatcherState::indeterminate_expression;
    }
};

inline std::ostream &operator<<(std::ostream &s, const Indeterminate &op) {
    s << "indeterminate()";
    return s;
}

struct Overflow {
    struct pattern_tag {};

    constexpr static uint32_t binds = 0;

    template<uint32_t bound>
    HALIDE_ALWAYS_INLINE
    bool match(SpecificExpr e, MatcherState &state) const noexcept {
        const Call &op = (const Call &)e.expr;
        return (op.node_type == Call::_node_type &&
                op.is_intrinsic(Call::signed_integer_overflow));
    }

    HALIDE_ALWAYS_INLINE
    Expr make(MatcherState &state, halide_type_t type_hint) const {
        type_hint.lanes |= MatcherState::signed_integer_overflow;
        return make_const_special_expr(type_hint);
    }

    constexpr static bool foldable = true;

    HALIDE_ALWAYS_INLINE
    void make_folded_const(halide_scalar_value_t &val, halide_type_t &ty, MatcherState &state) const noexcept {
        val.u.u64 = 0;
        ty.lanes |= MatcherState::signed_integer_overflow;
    }
};

inline std::ostream &operator<<(std::ostream &s, const Overflow &op) {
    s << "overflow()";
    return s;
}

template<typename A>
struct IsConst {
    struct pattern_tag {};

    constexpr static uint32_t binds = bindings<A>::mask;

    A a;

    constexpr static bool foldable = true;

    template<typename A1 = A>
    HALIDE_ALWAYS_INLINE
    void make_folded_const(halide_scalar_value_t &val, halide_type_t &ty, MatcherState &state) const noexcept {
        Expr e = a.make(state, {});
        ty.code = halide_type_uint;
        ty.bits = 64;
        ty.lanes = 1;
        val.u.u64 = is_const(e) ? 1 : 0;
    }
};

template<typename A>
HALIDE_ALWAYS_INLINE
auto is_const(A a) noexcept -> IsConst<decltype(pattern_arg(a))> {
    return {pattern_arg(a)};
}

template<typename A>
std::ostream &operator<<(std::ostream &s, const IsConst<A> &op) {
    s << "is_const(" << op.a << ")";
    return s;
}

template<typename A, typename Prover>
struct CanProve {
    struct pattern_tag {};
    A a;
    Prover *prover;  // An existing simplifying mutator

    constexpr static uint32_t binds = bindings<A>::mask;

    constexpr static bool foldable = true;

    HALIDE_NEVER_INLINE // Includes a raw call to an inlined make method, so don't inline.
    void make_folded_const(halide_scalar_value_t &val, halide_type_t &ty, MatcherState &state) const {
        Expr condition = a.make(state, {});
        condition = prover->mutate(condition, nullptr);
        val.u.u64 = is_one(condition);
        ty.code = halide_type_uint;
        ty.bits = 1;
        ty.lanes = condition.type().lanes();
    };
};

template<typename A, typename Prover>
HALIDE_ALWAYS_INLINE
auto can_prove(A a, Prover *p) noexcept -> CanProve<decltype(pattern_arg(a)), Prover> {
    return {pattern_arg(a), p};
}

template<typename A, typename Prover>
std::ostream &operator<<(std::ostream &s, const CanProve<A, Prover> &op) {
    s << "can_prove(" << op.a << ")";
    return s;
}

template<typename A>
struct IsFloat {
    struct pattern_tag {};
    A a;

    constexpr static uint32_t binds = bindings<A>::mask;

    constexpr static bool foldable = true;

    HALIDE_ALWAYS_INLINE
    void make_folded_const(halide_scalar_value_t &val, halide_type_t &ty, MatcherState &state) const {
        // a is almost certainly a very simple pattern (e.g. a wild), so just inline the make method.
        Type t = a.make(state, {}).type();
        val.u.u64 = t.is_float();
        ty.code = halide_type_uint;
        ty.bits = 1;
        ty.lanes = t.lanes();
    };
};

template<typename A>
HALIDE_ALWAYS_INLINE
auto is_float(A a) noexcept -> IsFloat<decltype(pattern_arg(a))> {
    return {pattern_arg(a)};
}

template<typename A>
std::ostream &operator<<(std::ostream &s, const IsFloat<A> &op) {
    s << "is_float(" << op.a << ")";
    return s;
}

// Verify properties of each rewrite rule. Currently just fuzz tests them.
template<typename Before,
         typename After,
         typename Predicate,
         typename = typename std::enable_if<std::remove_reference<Before>::type::foldable &&
                                            std::remove_reference<After>::type::foldable>::type>
HALIDE_NEVER_INLINE
void fuzz_test_rule(Before &&before, After &&after, Predicate &&pred,
                   halide_type_t wildcard_type, halide_type_t output_type) noexcept {

    // We only validate the rules in the scalar case
    wildcard_type.lanes = output_type.lanes = 1;

    // Track which types this rule has been tested for before
    static std::set<uint32_t> tested;

    if (!tested.insert(reinterpret_bits<uint32_t>(wildcard_type)).second) return;

    // Print it in a form where it can be piped into a python/z3 validator
    debug(0) << "validate('" << before << "', '" << after << "', '" << pred << "', " << Type(wildcard_type) << ", " << Type(output_type) << ")\n";

    // Substitute some random constants into the before and after
    // expressions and see if the rule holds true. This should catch
    // silly errors, but not necessarily corner cases.
    static std::mt19937_64 rng(0);
    MatcherState state;

    Expr exprs[max_wild];

    for (int trials = 0; trials < 100; trials++) {
        // We want to test small constants more frequently than
        // large ones, otherwise we'll just get coverage of
        // overflow rules.
        int shift = (int)(rng() & (wildcard_type.bits - 1));

        for (int i = 0; i < max_wild; i++) {
            // Bind all the exprs and constants
            switch (wildcard_type.code) {
            case halide_type_uint:
                {
                    // Normalize to the type's range by adding zero
                    uint64_t val = constant_fold_bin_op<Add>(wildcard_type, (uint64_t)rng() >> shift, 0);
                    state.set_bound_const(i, val, wildcard_type);
                    val = constant_fold_bin_op<Add>(wildcard_type, (uint64_t)rng() >> shift, 0);
                    exprs[i] = make_const(wildcard_type, val);
                    state.set_binding(i, *exprs[i].get());
                }
                break;
            case halide_type_int:
                {
                    int64_t val = constant_fold_bin_op<Add>(wildcard_type, (int64_t)rng() >> shift, 0);
                    state.set_bound_const(i, val, wildcard_type);
                    val = constant_fold_bin_op<Add>(wildcard_type, (int64_t)rng() >> shift, 0);
                    exprs[i] = make_const(wildcard_type, val);
                }
                break;
            case halide_type_float:
                {
                    // Use a very narrow range of precise floats, so
                    // that none of the rules a human is likely to
                    // write have instabilities.
                    double val = ((int64_t)(rng() & 15) - 8) / 2.0;
                    state.set_bound_const(i, val, wildcard_type);
                    val = ((int64_t)(rng() & 15) - 8) / 2.0;
                    exprs[i] = make_const(wildcard_type, val);
                }
                break;
            default:
                return; // Don't care about handles
            }
            state.set_binding(i, *exprs[i].get());
        }

        halide_scalar_value_t val_pred, val_before, val_after;
        halide_type_t type = output_type;
        if (!evaluate_predicate(pred, state)) continue;
        before.make_folded_const(val_before, type, state);
        uint16_t lanes = type.lanes;
        after.make_folded_const(val_after, type, state);
        lanes |= type.lanes;

        if (lanes & MatcherState::special_values_mask) continue;

        bool ok = true;
        switch (output_type.code) {
        case halide_type_uint:
            // Compare normalized representations
            ok &= (constant_fold_bin_op<Add>(output_type, val_before.u.u64, 0) ==
                   constant_fold_bin_op<Add>(output_type, val_after.u.u64, 0));
            break;
        case halide_type_int:
            ok &= (constant_fold_bin_op<Add>(output_type, val_before.u.i64, 0) ==
                   constant_fold_bin_op<Add>(output_type, val_after.u.i64, 0));
            break;
        case halide_type_float:
            {
                double error = std::abs(val_before.u.f64 - val_after.u.f64);
                // We accept an equal bit pattern (e.g. inf vs inf),
                // a small floating point difference, or turning a nan into not-a-nan.
                ok &= (error < 0.01 ||
                       val_before.u.u64 == val_after.u.u64 ||
                       std::isnan(val_before.u.f64));
                break;
            }
        default:
            return;
        }

        if (!ok) {
            debug(0) << "Fails with values:\n";
            for (int i = 0; i < max_wild; i++) {
                halide_scalar_value_t val;
                state.get_bound_const(i, val, wildcard_type);
                debug(0) << " c" << i << ": " << make_const_expr(val, wildcard_type) << "\n";
            }
            for (int i = 0; i < max_wild; i++) {
                debug(0) << " _" << i << ": " << Expr(state.get_binding(i)) << "\n";
            }
            debug(0) << " Before: " << make_const_expr(val_before, output_type) << "\n";
            debug(0) << " After:  " << make_const_expr(val_after, output_type) << "\n";
            debug(0) << val_before.u.u64 << " " << val_after.u.u64 << "\n";
            internal_error;
        }
    }
}

template<typename Before,
         typename After,
         typename Predicate,
         typename = typename std::enable_if<!(std::remove_reference<Before>::type::foldable &&
                                              std::remove_reference<After>::type::foldable)>::type>
HALIDE_ALWAYS_INLINE
void fuzz_test_rule(Before &&before, After &&after, Predicate &&pred,
                   halide_type_t, halide_type_t, int dummy = 0) noexcept {
    // We can't verify rewrite rules that can't be constant-folded.
}

HALIDE_ALWAYS_INLINE
bool evaluate_predicate(bool x, MatcherState &) noexcept {
    return x;
}

template<typename Pattern,
         typename = typename enable_if_pattern<Pattern>::type>
HALIDE_ALWAYS_INLINE
bool evaluate_predicate(Pattern p, MatcherState &state) {
    halide_scalar_value_t c;
    halide_type_t ty = halide_type_of<bool>();
    p.make_folded_const(c, ty, state);
    // Overflow counts as a failed predicate
    return (c.u.u64 != 0) && ((ty.lanes & MatcherState::special_values_mask) == 0);
}

// #defines for testing

// Print all successful or failed matches
#define HALIDE_DEBUG_MATCHED_RULES 0
#define HALIDE_DEBUG_UNMATCHED_RULES 0

// Set to true if you want to fuzz test every rewrite passed to
// operator() to ensure the input and the output have the same value
// for lots of random values of the wildcards. Run
// correctness_simplify with this on.
#define HALIDE_FUZZ_TEST_RULES 0

template<typename Instance>
struct Rewriter {
    Instance instance;
    Expr result;
    MatcherState state;
    halide_type_t output_type, wildcard_type;
    bool validate;

    HALIDE_ALWAYS_INLINE
    Rewriter(Instance &&instance, halide_type_t ot, halide_type_t wt) :
        instance(std::forward<Instance>(instance)), output_type(ot), wildcard_type(wt) {}

    template<typename After>
    HALIDE_NEVER_INLINE
    void build_replacement(After after) {
        result = after.make(state, output_type);
    }

    template<typename Before,
             typename After,
             typename = typename enable_if_pattern<Before>::type,
             typename = typename enable_if_pattern<After>::type>
    HALIDE_ALWAYS_INLINE
    bool operator()(Before before, After after) {
        static_assert((Before::binds & After::binds) == After::binds, "Rule result uses unbound values");
        #if HALIDE_FUZZ_TEST_RULES
        fuzz_test_rule(before, after, true, wildcard_type, output_type);
        #endif
        if (before.template match<0>(instance, state)) {
            build_replacement(after);
            #if HALIDE_DEBUG_MATCHED_RULES
            debug(0) << instance << " -> " << result << " via " << before << " -> " << after << "\n";
            #endif
            return true;
        } else {
            #if HALIDE_DEBUG_UNMATCHED_RULES
            debug(0) << instance << " does not match " << before << "\n";
            #endif
            return false;
        }
    }

    template<typename Before,
             typename = typename enable_if_pattern<Before>::type>
    HALIDE_ALWAYS_INLINE
    bool operator()(Before before, const Expr &after) noexcept {
        if (before.template match<0>(instance, state)) {
            result = after;
            #if HALIDE_DEBUG_MATCHED_RULES
            debug(0) << instance << " -> " << result << " via " << before << " -> " << after << "\n";
            #endif
            return true;
        } else {
            #if HALIDE_DEBUG_UNMATCHED_RULES
            debug(0) << instance << " does not match " << before << "\n";
            #endif
            return false;
        }
    }

    template<typename Before,
             typename = typename enable_if_pattern<Before>::type>
    HALIDE_ALWAYS_INLINE
    bool operator()(Before before, int64_t after) noexcept {
        #if HALIDE_FUZZ_TEST_RULES
        fuzz_test_rule(before, Const(after), true, wildcard_type, output_type);
        #endif
        if (before.template match<0>(instance, state)) {
            result = make_const(output_type, after);
            #if HALIDE_DEBUG_MATCHED_RULES
            debug(0) << instance << " -> " << result << " via " << before << " -> " << after << "\n";
            #endif
            return true;
        } else {
            #if HALIDE_DEBUG_UNMATCHED_RULES
            debug(0) << instance << " does not match " << before << "\n";
            #endif
            return false;
        }
    }

    template<typename Before,
             typename After,
             typename Predicate,
             typename = typename enable_if_pattern<Before>::type,
             typename = typename enable_if_pattern<After>::type,
             typename = typename enable_if_pattern<Predicate>::type>
    HALIDE_ALWAYS_INLINE
    bool operator()(Before before, After after, Predicate pred) {
        static_assert(Predicate::foldable, "Predicates must consist only of operations that can constant-fold");
        static_assert((Before::binds & After::binds) == After::binds, "Rule result uses unbound values");
        static_assert((Before::binds & Predicate::binds) == Predicate::binds, "Rule predicate uses unbound values");
        #if HALIDE_FUZZ_TEST_RULES
        fuzz_test_rule(before, after, pred, wildcard_type, output_type);
        #endif
        if (before.template match<0>(instance, state) &&
            evaluate_predicate(pred, state)) {
            build_replacement(after);
            #if HALIDE_DEBUG_MATCHED_RULES
            debug(0) << instance << " -> " << result << " via " << before << " -> " << after << " when " << pred << "\n";
            #endif
            return true;
        } else {
            #if HALIDE_DEBUG_UNMATCHED_RULES
            debug(0) << instance << " does not match " << before << "\n";
            #endif
            return false;
        }
    }

    template<typename Before,
             typename Predicate,
             typename = typename enable_if_pattern<Before>::type,
             typename = typename enable_if_pattern<Predicate>::type>
    HALIDE_ALWAYS_INLINE
    bool operator()(Before before, const Expr &after, Predicate pred) {
        static_assert(Predicate::foldable, "Predicates must consist only of operations that can constant-fold");
        if (before.template match<0>(instance, state) &&
            evaluate_predicate(pred, state)) {
            result = after;
            #if HALIDE_DEBUG_MATCHED_RULES
            debug(0) << instance << " -> " << result << " via " << before << " -> " << after << " when " << pred << "\n";
            #endif
            return true;
        } else {
            #if HALIDE_DEBUG_UNMATCHED_RULES
            debug(0) << instance << " does not match " << before << "\n";
            #endif
            return false;
        }
    }

    template<typename Before,
             typename Predicate,
             typename = typename enable_if_pattern<Before>::type,
             typename = typename enable_if_pattern<Predicate>::type>
    HALIDE_ALWAYS_INLINE
    bool operator()(Before before, int64_t after, Predicate pred) {
        static_assert(Predicate::foldable, "Predicates must consist only of operations that can constant-fold");
        #if HALIDE_FUZZ_TEST_RULES
        fuzz_test_rule(before, Const(after), pred, wildcard_type, output_type);
        #endif
        if (before.template match<0>(instance, state) &&
            evaluate_predicate(pred, state)) {
            result = make_const(output_type, after);
            #if HALIDE_DEBUG_MATCHED_RULES
            debug(0) << instance << " -> " << result << " via " << before << " -> " << after << " when " << pred << "\n";
            #endif
            return true;
        } else {
            #if HALIDE_DEBUG_UNMATCHED_RULES
            debug(0) << instance << " does not match " << before << "\n";
            #endif
            return false;
        }
    }
};

/** Construct a rewriter for the given instance, which may be a pattern
 * with concrete expressions as leaves, or just an expression. The
 * second optional argument (wildcard_type) is a hint as to what the
 * type of the wildcards is likely to be. If omitted it uses the same
 * type as the expression itself.  They are not required to be this
 * type, but the rule will only be tested for wildcards of that type
 * when testing is enabled.
 *
 * The rewriter can be used to check to see if the instance is one of
 * some number of patterns and if so rewrite it into another form,
 * using its operator() method. See Simplify.cpp for a bunch of
 * example usage.
 */
// @{
template<typename Instance,
         typename = typename enable_if_pattern<Instance>::type>
HALIDE_ALWAYS_INLINE
auto rewriter(Instance instance, halide_type_t output_type, halide_type_t wildcard_type) noexcept -> Rewriter<decltype(pattern_arg(instance))> {
    return {pattern_arg(instance), output_type, wildcard_type};
}

template<typename Instance,
         typename = typename enable_if_pattern<Instance>::type>
HALIDE_ALWAYS_INLINE
auto rewriter(Instance instance, halide_type_t output_type) noexcept -> Rewriter<decltype(pattern_arg(instance))> {
    return {pattern_arg(instance), output_type, output_type};
}

HALIDE_ALWAYS_INLINE
auto rewriter(const Expr &e, halide_type_t wildcard_type) noexcept -> Rewriter<decltype(pattern_arg(e))> {
<<<<<<< HEAD
    return {pattern_arg(e), wildcard_type, e.type()};
=======
    return {pattern_arg(e), e.type(), wildcard_type};
>>>>>>> b5506193
}


HALIDE_ALWAYS_INLINE
auto rewriter(const Expr &e) noexcept -> Rewriter<decltype(pattern_arg(e))> {
    return {pattern_arg(e), e.type(), e.type()};
}
// @}

}

}  // namespace Internal
}  // namespace Halide

#endif<|MERGE_RESOLUTION|>--- conflicted
+++ resolved
@@ -2350,11 +2350,7 @@
 
 HALIDE_ALWAYS_INLINE
 auto rewriter(const Expr &e, halide_type_t wildcard_type) noexcept -> Rewriter<decltype(pattern_arg(e))> {
-<<<<<<< HEAD
-    return {pattern_arg(e), wildcard_type, e.type()};
-=======
     return {pattern_arg(e), e.type(), wildcard_type};
->>>>>>> b5506193
 }
 
 
