--- conflicted
+++ resolved
@@ -143,11 +143,7 @@
 bin/%/hexagon_sim_remote: bin/%/sim_remote.o
 	mkdir -p $(@D)
 	$(LD-$*) -o $@ $(CRT0_STANDALONE) $(CRT0) $(INIT) bin/$*/sim_remote.o $(LIBDL) \
-<<<<<<< HEAD
-	    --start-group  $(LIB_STANDALONE) --whole-archive $(LIB_C) --no-whole-archive  $(LIB_GCC)  --end-group $(FINI) \
-=======
 	    --start-group  $(LIB_STANDALONE) --whole-archive $(LIB_C) --whole-archive $(LIB_QURT) --no-whole-archive $(LIB_GCC) --end-group $(FINI) \
->>>>>>> c165cb0a
 	    --dynamic-linker= -E --force-dynamic
 
 bin/host/libhalide_hexagon_host.so: bin/host/sim_host.o
