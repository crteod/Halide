--- conflicted
+++ resolved
@@ -764,38 +764,22 @@
             builder->CreateStore(zero8,  buffer_host_dirty_ptr(buf));
             builder->CreateStore(zero8,  buffer_dev_dirty_ptr(buf));
 
-<<<<<<< HEAD
             Value *llvm_size;
             int32_t constant_size;
             if (constant_allocation_size(alloc->extents, alloc->name, constant_size)) {
-              int64_t size_in_bytes = (int64_t)constant_size * alloc->type.bytes();
-              if (size_in_bytes > ((int64_t)(1 << 31) - 1)) {
-                std::cerr << "Total size for GPU allocation " << alloc->name << " is constant but exceeds 2^31 - 1.";
-                assert(false);
-              } else {
-                llvm_size = codegen(Expr(constant_size));
-              }
+                int64_t size_in_bytes = (int64_t)constant_size * alloc->type.bytes();
+                if (size_in_bytes > ((int64_t(1) << 31) - 1)) {
+                    std::cerr << "Total size for GPU allocation " << alloc->name << " is constant (" << size_in_bytes << ") but exceeds 2^31 - 1.";
+                    assert(false);
+                } else {
+                    // Size in elements, not size in bytes.
+                    llvm_size = ConstantInt::get(i32, constant_size);
+                }
             } else {
-              llvm_size = codegen_allocation_size(alloc->name, alloc->type, alloc->extents);
-            }
-=======
-        Value *llvm_size;
-        int32_t constant_size;
-        if (constant_allocation_size(alloc->extents, alloc->name, constant_size)) {
-            int64_t size_in_bytes = (int64_t)constant_size * alloc->type.bytes();
-            if (size_in_bytes > ((int64_t(1) << 31) - 1)) {
-                std::cerr << "Total size for GPU allocation " << alloc->name << " is constant (" << size_in_bytes << ") but exceeds 2^31 - 1.";
-                assert(false);
-            } else {
-                // Size in elements, not size in bytes.
-                llvm_size = ConstantInt::get(i32, constant_size);
-            }
-        } else {
-            // Note we compute this using a type of size 1, because we
-            // want the size in elements, not in bytes.
-            llvm_size = codegen_allocation_size(alloc->name, UInt(8), alloc->extents);
-        }
->>>>>>> d6a7a3e1
+                // Note we compute this using a type of size 1, because we
+                // want the size in elements, not in bytes.
+                llvm_size = codegen_allocation_size(alloc->name, UInt(8), alloc->extents);
+            }
 
             // For now, we just track the allocation as a single 1D buffer of the
             // required size. If we break this into multiple dimensions, this will
