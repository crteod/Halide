--- conflicted
+++ resolved
@@ -195,46 +195,29 @@
 
         messages.clear();
 
-<<<<<<< HEAD
         if (!target.supports_type(UInt(64))) {
             // TODO: Add JavaScript support for 64-bit integers
             printf("Skipping uint64_t based print test for target which does not have 64-bit integer support.\n");
         } else {
-            g(x) = print(reinterpret(Float(64), (cast<uint64_t>(random_int()) << 32) | random_int()));
-            g.set_custom_print(halide_print);
-            Image<double> img = g.realize(N);
-
-            assert(messages.size() == (size_t)N);
-
-            for (int i = 0; i < N; i++) {
-                snprintf(correct, sizeof(correct), "%e\n", img(i));
-                #ifdef __APPLE__
-                if (messages[i] == "-nan\n") messages[i] = "nan\n";
-                #endif
-                if (messages[i] != correct) {
-                    printf("double %d: %s vs %s for %10.20e\n", i, messages[i].c_str(), correct, img(i));
-                    return -1;
-                }
-=======
-        g(x) = print(reinterpret(Float(64), (cast<uint64_t>(random_uint()) << 32) | random_uint()));
-        g.set_custom_print(halide_print);
-        Image<double> img = g.realize(N);
-
-        assert(messages.size() == (size_t)N);
-
-        for (int i = 0; i < N; i++) {
-            snprintf(correct, sizeof(correct), "%e\n", img(i));
-            #ifdef __APPLE__
-            if (messages[i] == "-nan\n") messages[i] = "nan\n";
-            #endif
-            if (messages[i] != correct) {
-                printf("double %d: %s vs %s for %10.20e\n", i, messages[i].c_str(), correct, img(i));
-                return -1;
->>>>>>> 04b301fc
-            }
-        }
-    }
-    #endif
+	    g(x) = print(reinterpret(Float(64), (cast<uint64_t>(random_uint()) << 32) | random_uint()));
+	    g.set_custom_print(halide_print);
+	    Image<double> img = g.realize(N);
+
+	    assert(messages.size() == (size_t)N);
+
+	    for (int i = 0; i < N; i++) {
+		snprintf(correct, sizeof(correct), "%e\n", img(i));
+		#ifdef __APPLE__
+		if (messages[i] == "-nan\n") messages[i] = "nan\n";
+		#endif
+		if (messages[i] != correct) {
+		    printf("double %d: %s vs %s for %10.20e\n", i, messages[i].c_str(), correct, img(i));
+		    return -1;
+		}
+            }
+        }
+    }
+    #endif // _MSC_VER
 
 
     printf("Success!\n");
