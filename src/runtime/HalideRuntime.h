#ifndef HALIDE_HALIDERUNTIME_H
#define HALIDE_HALIDERUNTIME_H

#ifndef COMPILING_HALIDE_RUNTIME
#include <stddef.h>
#include <stdint.h>
#include <stdbool.h>
#else
#include "runtime_internal.h"
#endif

#ifdef __cplusplus
// Forward declare type to allow naming typed handles.
// See Type.h for documentation.
template<typename T> struct halide_handle_traits;
#endif

#ifdef __cplusplus
extern "C" {
#endif

// Note that you should not use "inline" along with HALIDE_ALWAYS_INLINE;
// it is not necessary, and may produce warnings for some build configurations.
#ifdef _MSC_VER
#define HALIDE_ALWAYS_INLINE __forceinline
#define HALIDE_NEVER_INLINE __declspec(noinline)
#else
#define HALIDE_ALWAYS_INLINE __attribute__((always_inline)) inline
#define HALIDE_NEVER_INLINE __attribute__((noinline))
#endif

/** \file
 *
 * This file declares the routines used by Halide internally in its
 * runtime. On platforms that support weak linking, these can be
 * replaced with user-defined versions by defining an extern "C"
 * function with the same name and signature.
 *
 * When doing Just In Time (JIT) compilation methods on the Func being
 * compiled must be called instead. The corresponding methods are
 * documented below.
 *
 * All of these functions take a "void *user_context" parameter as their
 * first argument; if the Halide kernel that calls back to any of these
 * functions has been compiled with the UserContext feature set on its Target,
 * then the value of that pointer passed from the code that calls the
 * Halide kernel is piped through to the function.
 *
 * Some of these are also useful to call when using the default
 * implementation. E.g. halide_shutdown_thread_pool.
 *
 * Note that even on platforms with weak linking, some linker setups
 * may not respect the override you provide. E.g. if the override is
 * in a shared library and the halide object files are linked directly
 * into the output, the builtin versions of the runtime functions will
 * be called. See your linker documentation for more details. On
 * Linux, LD_DYNAMIC_WEAK=1 may help.
 *
 */

// Forward-declare to suppress warnings if compiling as C.
struct halide_buffer_t;
struct buffer_t;

/** Print a message to stderr. Main use is to support tracing
 * functionality, print, and print_when calls. Also called by the default
 * halide_error.  This function can be replaced in JITed code by using
 * halide_custom_print and providing an implementation of halide_print
 * in AOT code. See Func::set_custom_print.
 */
// @{
extern void halide_print(void *user_context, const char *);
extern void halide_default_print(void *user_context, const char *);
typedef void (*halide_print_t)(void *, const char *);
extern halide_print_t halide_set_custom_print(halide_print_t print);
// @}

/** Halide calls this function on runtime errors (for example bounds
 * checking failures). This function can be replaced in JITed code by
 * using Func::set_error_handler, or in AOT code by calling
 * halide_set_error_handler. In AOT code on platforms that support
 * weak linking (i.e. not Windows), you can also override it by simply
 * defining your own halide_error.
 */
// @{
extern void halide_error(void *user_context, const char *);
extern void halide_default_error(void *user_context, const char *);
typedef void (*halide_error_handler_t)(void *, const char *);
extern halide_error_handler_t halide_set_error_handler(halide_error_handler_t handler);
// @}

<<<<<<< HEAD
/** Cross-platform mutex. These are allocated statically inside the
 * runtime, hence the fixed size. */
=======
/** Cross-platform mutex. Must be initialized with zero and implementation
 * must treat zero as an unlocked mutex with no waiters, etc.
 */
>>>>>>> 57182f1d
struct halide_mutex {
    uintptr_t _private[1];
};

/** A basic set of mutex and condition variable functions, which call
 * platform specific code for mutual exclusion. Equivalent to posix
 * calls. */
//@{
extern void halide_mutex_init(struct halide_mutex *mutex);
extern void halide_mutex_lock(struct halide_mutex *mutex);
extern void halide_mutex_unlock(struct halide_mutex *mutex);
//@}

/** Define halide_do_par_for to replace the default thread pool
 * implementation. halide_shutdown_thread_pool can also be called to
 * release resources used by the default thread pool on platforms
 * where it makes sense. (E.g. On Mac OS, Grand Central Dispatch is
 * used so %Halide does not own the threads backing the pool and they
 * cannot be released.)  See Func::set_custom_do_task and
 * Func::set_custom_do_par_for. Should return zero if all the jobs
 * return zero, or an arbitrarily chosen return value from one of the
 * jobs otherwise.
 */
//@{
typedef int (*halide_task_t)(void *user_context, int task_number, uint8_t *closure);
extern int halide_do_par_for(void *user_context,
                             halide_task_t task,
                             int min, int size, uint8_t *closure);
extern void halide_shutdown_thread_pool();
//@}

/** Set a custom method for performing a parallel for loop. Returns
 * the old do_par_for handler. */
typedef int (*halide_do_par_for_t)(void *, halide_task_t, int, int, uint8_t*);
extern halide_do_par_for_t halide_set_custom_do_par_for(halide_do_par_for_t do_par_for);

/** An opaque struct representing a semaphore. Used by the task system for async tasks. */
struct halide_semaphore_t {
    uint64_t _private[2];
};

/** A struct representing a semaphore and a number of items that must
 * be acquired from it. Used in halide_parallel_task_t below. */
struct halide_semaphore_acquire_t {
    struct halide_semaphore_t *semaphore;
    int count;
};
extern int halide_semaphore_init(struct halide_semaphore_t *, int n);
extern int halide_semaphore_release(struct halide_semaphore_t *, int n);
extern bool halide_semaphore_try_acquire(struct halide_semaphore_t *, int n);
typedef int (*halide_semaphore_init_t)(struct halide_semaphore_t *, int);
typedef int (*halide_semaphore_release_t)(struct halide_semaphore_t *, int);
typedef bool (*halide_semaphore_try_acquire_t)(struct halide_semaphore_t *, int);

/** A task representing a serial for loop evaluated over some range. */
typedef int (*halide_loop_task_t)(void *user_context, int min, int extent, uint8_t *closure);

/** A parallel task to be passed to halide_do_parallel_tasks. That
 * tasks may recursively call halide_do_parallel_tasks, and there may
 * be complex dependencies between seemingly unrelated tasks expressed
 * using semaphores. If you are using a custom task system, care must
 * be taken to avoid potential deadlock. This can be done by carefully
 * respecting the static metadata at the end of the task struct.*/
struct halide_parallel_task_t {
    // The function to call. It takes a user context, a min and extent, and a closure.
    halide_loop_task_t fn;

    // The closure to pass it
    uint8_t *closure;

    // The name of the function to be called. For debugging purposes only.
    const char *name;

    // An array of semaphores that must be acquired before the
    // function is called. Must be reacquired for every call made.
    struct halide_semaphore_acquire_t *semaphores;
    int num_semaphores;

    // The entire range the function should be called over. This range
    // may be sliced up and the function called multiple times.
    int min, extent;

    // A parallel task provides several pieces of metadata to prevent
    // unbounded resource usage or deadlock.

    // The first is the minimum number of execution contexts (call
    // stacks or threads) necessary for the function to run to
    // completion. This may be greater than one when there is nested
    // parallelism with internal producer-consumer relationships
    // (calling the function recursively spawns and blocks on parallel
    // sub-tasks that communicate with each other via semaphores). If
    // a parallel runtime calls the function when fewer than this many
    // threads are idle, it may need to create more threads to
    // complete the task, or else risk deadlock due to committing all
    // threads to tasks that cannot complete without more.
    //
    // FIXME: Note that extern stages are assumed to only require a
    // single thread to complete. If the extern stage is itself a
    // Halide pipeline, this may be an underestimate.
    int min_threads;

    // The second piece of metadata is a flag indicating whether this
    // task recursively enqueues tasks that acquire semaphores. It is
    // not safe for a parallel runtime to introduce a dependency
    // between this task completing and another seemingly unrelated
    // task completing. For example, if task A spawns some sub-task
    // A', and finds it temporarily unrunnable, it should not steal a
    // task B that may block instead, as running B may first unblock
    // A' and then try to acquire something that A would have released
    // after returning from A'.  More simply: If you're recursively
    // inside the task system, don't steal tasks that may block.
    //
    // Any call to an extern stage is assumed to be non-blocking. This
    // is actually safe, as there can't be semaphores shared by the
    // parent program and the extern stage, so there should be no way
    // to get the kind of mutual blocking described above.
    bool may_block;

    // The calls to the function should be in serial order from min to min+extent-1, with only
    // one executing at a time. If false, any order is fine, and
    // concurrency is fine.
    bool serial;
};

/** Enqueue some number of the tasks described above and wait for them
 * to complete. While waiting, the calling threads assists with either
 * the tasks enqueued, or other non-blocking tasks in the task
 * system. */
extern int halide_do_parallel_tasks(void *user_context, int num_tasks, struct halide_parallel_task_t *tasks);

/** If you use the default do_par_for, you can still set a custom
 * handler to perform each individual task. Returns the old handler. */
//@{
typedef int (*halide_do_task_t)(void *, halide_task_t, int, uint8_t *);
extern halide_do_task_t halide_set_custom_do_task(halide_do_task_t do_task);
extern int halide_do_task(void *user_context, halide_task_t f, int idx,
                          uint8_t *closure);
//@}

/** The version of do_task called for loop tasks. By default calls the
 * loop task with the same arguments. */
// @{
typedef int (*halide_do_loop_task_t)(void *, halide_loop_task_t, int, int, uint8_t *);
extern halide_do_loop_task_t halide_set_custom_do_loop_task(halide_do_loop_task_t do_task);
extern int halide_do_loop_task(void *user_context, halide_loop_task_t f, int min, int extent,
                                uint8_t *closure);
//@}

/** Provide an entire custom tasking runtime via function
 * pointers. Note that do_task and semaphore_try_acquire are only ever
 * called by halide_default_do_par_for and
 * halide_default_do_parallel_tasks, so it's only necessary to provide
 * those if you are mixing in the default implementations of
 * do_par_for and do_parallel_tasks. */
// @{
typedef int (*halide_do_parallel_tasks_t)(void *, int, struct halide_parallel_task_t *);
extern void halide_set_custom_parallel_runtime(
    halide_do_par_for_t,
    halide_do_task_t,
    halide_do_loop_task_t,
    halide_do_parallel_tasks_t,
    halide_semaphore_init_t,
    halide_semaphore_try_acquire_t,
    halide_semaphore_release_t
    );
// @}

/** The default versions of the parallel runtime functions. */
// @{
extern int halide_default_do_par_for(void *user_context,
                                     halide_task_t task,
                                     int min, int size, uint8_t *closure);
extern int halide_default_do_parallel_tasks(void *user_context,
                                            int num_tasks,
                                            struct halide_parallel_task_t *tasks);
extern int halide_default_do_task(void *user_context, halide_task_t f, int idx,
                                  uint8_t *closure);
extern int halide_default_do_loop_task(void *user_context, halide_loop_task_t f,
                                       int min, int extent, uint8_t *closure);
extern int halide_default_semaphore_init(struct halide_semaphore_t *, int n);
extern int halide_default_semaphore_release(struct halide_semaphore_t *, int n);
extern bool halide_default_semaphore_try_acquire(struct halide_semaphore_t *, int n);
// @}

struct halide_thread;

/** Spawn a thread. Returns a handle to the thread for the purposes of
 * joining it. The thread must be joined in order to clean up any
 * resources associated with it. */
extern struct halide_thread *halide_spawn_thread(void (*f)(void *), void *closure);

/** Join a thread. */
extern void halide_join_thread(struct halide_thread *);

/** Set the number of threads used by Halide's thread pool. Returns
 * the old number.
 *
 * n < 0  : error condition
 * n == 0 : use a reasonable system default (typically, number of cpus online).
 * n == 1 : use exactly one thread; this will always enforce serial execution
 * n > 1  : use a pool of exactly n threads.
 *
 * Note that the default iOS and OSX behavior will treat n > 1 like n == 0;
 * that is, any positive value other than 1 will use a system-determined number
 * of threads.
 *
 * (Note that this is only guaranteed when using the default implementations
 * of halide_do_par_for(); custom implementations may completely ignore values
 * passed to halide_set_num_threads().)
 */
extern int halide_set_num_threads(int n);

/** Halide calls these functions to allocate and free memory. To
 * replace in AOT code, use the halide_set_custom_malloc and
 * halide_set_custom_free, or (on platforms that support weak
 * linking), simply define these functions yourself. In JIT-compiled
 * code use Func::set_custom_allocator.
 *
 * If you override them, and find yourself wanting to call the default
 * implementation from within your override, use
 * halide_default_malloc/free.
 *
 * Note that halide_malloc must return a pointer aligned to the
 * maximum meaningful alignment for the platform for the purpose of
 * vector loads and stores. The default implementation uses 32-byte
 * alignment, which is safe for arm and x86. Additionally, it must be
 * safe to read at least 8 bytes before the start and beyond the
 * end.
 */
//@{
extern void *halide_malloc(void *user_context, size_t x);
extern void halide_free(void *user_context, void *ptr);
extern void *halide_default_malloc(void *user_context, size_t x);
extern void halide_default_free(void *user_context, void *ptr);
typedef void *(*halide_malloc_t)(void *, size_t);
typedef void (*halide_free_t)(void *, void *);
extern halide_malloc_t halide_set_custom_malloc(halide_malloc_t user_malloc);
extern halide_free_t halide_set_custom_free(halide_free_t user_free);
//@}

/** Halide calls these functions to interact with the underlying
 * system runtime functions. To replace in AOT code on platforms that
 * support weak linking, define these functions yourself, or use
 * the halide_set_custom_load_library() and halide_set_custom_get_library_symbol()
 * functions. In JIT-compiled code, use JITSharedRuntime::set_default_handlers().
 *
 * halide_load_library and halide_get_library_symbol are equivalent to
 * dlopen and dlsym. halide_get_symbol(sym) is equivalent to
 * dlsym(RTLD_DEFAULT, sym).
 */
//@{
extern void *halide_get_symbol(const char *name);
extern void *halide_load_library(const char *name);
extern void *halide_get_library_symbol(void *lib, const char *name);
extern void *halide_default_get_symbol(const char *name);
extern void *halide_default_load_library(const char *name);
extern void *halide_default_get_library_symbol(void *lib, const char *name);
typedef void *(*halide_get_symbol_t)(const char *name);
typedef void *(*halide_load_library_t)(const char *name);
typedef void *(*halide_get_library_symbol_t)(void *lib, const char *name);
extern halide_get_symbol_t halide_set_custom_get_symbol(halide_get_symbol_t user_get_symbol);
extern halide_load_library_t halide_set_custom_load_library(halide_load_library_t user_load_library);
extern halide_get_library_symbol_t halide_set_custom_get_library_symbol(halide_get_library_symbol_t user_get_library_symbol);
//@}

/** Called when debug_to_file is used inside %Halide code.  See
 * Func::debug_to_file for how this is called
 *
 * Cannot be replaced in JITted code at present.
 */
extern int32_t halide_debug_to_file(void *user_context, const char *filename,
                                    int32_t type_code,
                                    struct halide_buffer_t *buf);

/** Types in the halide type system. They can be ints, unsigned ints,
 * or floats (of various bit-widths), or a handle (which is always 64-bits).
 * Note that the int/uint/float values do not imply a specific bit width
 * (the bit width is expected to be encoded in a separate value).
 */
typedef enum halide_type_code_t
#if __cplusplus >= 201103L
: uint8_t
#endif
{
    halide_type_int = 0,   //!< signed integers
    halide_type_uint = 1,  //!< unsigned integers
    halide_type_float = 2, //!< floating point numbers
    halide_type_handle = 3 //!< opaque pointer type (void *)
} halide_type_code_t;

// Note that while __attribute__ can go before or after the declaration,
// __declspec apparently is only allowed before.
#ifndef HALIDE_ATTRIBUTE_ALIGN
    #ifdef _MSC_VER
        #define HALIDE_ATTRIBUTE_ALIGN(x) __declspec(align(x))
    #else
        #define HALIDE_ATTRIBUTE_ALIGN(x) __attribute__((aligned(x)))
    #endif
#endif

/** A runtime tag for a type in the halide type system. Can be ints,
 * unsigned ints, or floats of various bit-widths (the 'bits'
 * field). Can also be vectors of the same (by setting the 'lanes'
 * field to something larger than one). This struct should be
 * exactly 32-bits in size. */
struct halide_type_t {
    /** The basic type code: signed integer, unsigned integer, or floating point. */
#if __cplusplus >= 201103L
    HALIDE_ATTRIBUTE_ALIGN(1) halide_type_code_t code; // halide_type_code_t
#else
    HALIDE_ATTRIBUTE_ALIGN(1) uint8_t code; // halide_type_code_t
#endif

    /** The number of bits of precision of a single scalar value of this type. */
    HALIDE_ATTRIBUTE_ALIGN(1) uint8_t bits;

    /** How many elements in a vector. This is 1 for scalar types. */
    HALIDE_ATTRIBUTE_ALIGN(2) uint16_t lanes;

#ifdef __cplusplus
    /** Construct a runtime representation of a Halide type from:
     * code: The fundamental type from an enum.
     * bits: The bit size of one element.
     * lanes: The number of vector elements in the type. */
    HALIDE_ALWAYS_INLINE halide_type_t(halide_type_code_t code, uint8_t bits, uint16_t lanes = 1)
        : code(code), bits(bits), lanes(lanes) {
    }

    /** Default constructor is required e.g. to declare halide_trace_event
     * instances. */
    HALIDE_ALWAYS_INLINE halide_type_t() : code((halide_type_code_t)0), bits(0), lanes(0) {}

    /** Compare two types for equality. */
    HALIDE_ALWAYS_INLINE bool operator==(const halide_type_t &other) const {
        return (code == other.code &&
                bits == other.bits &&
                lanes == other.lanes);
    }

    HALIDE_ALWAYS_INLINE bool operator!=(const halide_type_t &other) const {
        return !(*this == other);
    }

    /** Size in bytes for a single element, even if width is not 1, of this type. */
    HALIDE_ALWAYS_INLINE int bytes() const { return (bits + 7) / 8; }
#endif
};

enum halide_trace_event_code_t {halide_trace_load = 0,
                                halide_trace_store = 1,
                                halide_trace_begin_realization = 2,
                                halide_trace_end_realization = 3,
                                halide_trace_produce = 4,
                                halide_trace_end_produce = 5,
                                halide_trace_consume = 6,
                                halide_trace_end_consume = 7,
                                halide_trace_begin_pipeline = 8,
                                halide_trace_end_pipeline = 9,
                                halide_trace_tag = 10 };

struct halide_trace_event_t {
    /** The name of the Func or Pipeline that this event refers to */
    const char *func;

    /** If the event type is a load or a store, this points to the
     * value being loaded or stored. Use the type field to safely cast
     * this to a concrete pointer type and retrieve it. For other
     * events this is null. */
    void *value;

    /** For loads and stores, an array which contains the location
     * being accessed. For vector loads or stores it is an array of
     * vectors of coordinates (the vector dimension is innermost).
     *
     * For realization or production-related events, this will contain
     * the mins and extents of the region being accessed, in the order
     * min0, extent0, min1, extent1, ...
     *
     * For pipeline-related events, this will be null.
     */
    int32_t *coordinates;

    /** For halide_trace_tag, this points to a read-only null-terminated string
     * of arbitrary text. For all other events, this will be null.
     */
    const char *trace_tag;

    /** If the event type is a load or a store, this is the type of
     * the data. Otherwise, the value is meaningless. */
    struct halide_type_t type;

    /** The type of event */
    enum halide_trace_event_code_t event;

    /* The ID of the parent event (see below for an explanation of
     * event ancestry). */
    int32_t parent_id;

    /** If this was a load or store of a Tuple-valued Func, this is
     * which tuple element was accessed. */
    int32_t value_index;

    /** The length of the coordinates array */
    int32_t dimensions;

#ifdef __cplusplus
    // If we don't explicitly mark the default ctor as inline,
    // certain build configurations can fail (notably iOS)
    HALIDE_ALWAYS_INLINE halide_trace_event_t() {}
#endif
};

/** Called when Funcs are marked as trace_load, trace_store, or
 * trace_realization. See Func::set_custom_trace. The default
 * implementation either prints events via halide_print, or if
 * HL_TRACE_FILE is defined, dumps the trace to that file in a
 * sequence of trace packets. The header for a trace packet is defined
 * below. If the trace is going to be large, you may want to make the
 * file a named pipe, and then read from that pipe into gzip.
 *
 * halide_trace returns a unique ID which will be passed to future
 * events that "belong" to the earlier event as the parent id. The
 * ownership hierarchy looks like:
 *
 * begin_pipeline
 * +--trace_tag (if any)
 * +--trace_tag (if any)
 * ...
 * +--begin_realization
 * |  +--produce
 * |  |  +--load/store
 * |  |  +--end_produce
 * |  +--consume
 * |  |  +--load
 * |  |  +--end_consume
 * |  +--end_realization
 * +--end_pipeline
 *
 * Threading means that ownership cannot be inferred from the ordering
 * of events. There can be many active realizations of a given
 * function, or many active productions for a single
 * realization. Within a single production, the ordering of events is
 * meaningful.
 *
 * Note that all trace_tag events (if any) will occur just after the begin_pipeline
 * event, but before any begin_realization events. All trace_tags for a given Func
 * will be emitted in the order added.
 */
// @}
extern int32_t halide_trace(void *user_context, const struct halide_trace_event_t *event);
extern int32_t halide_default_trace(void *user_context, const struct halide_trace_event_t *event);
typedef int32_t (*halide_trace_t)(void *user_context, const struct halide_trace_event_t *);
extern halide_trace_t halide_set_custom_trace(halide_trace_t trace);
// @}

/** The header of a packet in a binary trace. All fields are 32-bit. */
struct halide_trace_packet_t {
    /** The total size of this packet in bytes. Always a multiple of
     * four. Equivalently, the number of bytes until the next
     * packet. */
    uint32_t size;

    /** The id of this packet (for the purpose of parent_id). */
    int32_t id;

    /** The remaining fields are equivalent to those in halide_trace_event_t */
    // @{
    struct halide_type_t type;
    enum halide_trace_event_code_t event;
    int32_t parent_id;
    int32_t value_index;
    int32_t dimensions;
    // @}

    #ifdef __cplusplus
    // If we don't explicitly mark the default ctor as inline,
    // certain build configurations can fail (notably iOS)
    HALIDE_ALWAYS_INLINE halide_trace_packet_t() {}

    /** Get the coordinates array, assuming this packet is laid out in
     * memory as it was written. The coordinates array comes
     * immediately after the packet header. */
    HALIDE_ALWAYS_INLINE const int *coordinates() const {
        return (const int *)(this + 1);
    }

    HALIDE_ALWAYS_INLINE int *coordinates() {
        return (int *)(this + 1);
    }

    /** Get the value, assuming this packet is laid out in memory as
     * it was written. The packet comes immediately after the coordinates
     * array. */
    HALIDE_ALWAYS_INLINE const void *value() const {
        return (const void *)(coordinates() + dimensions);
    }

    HALIDE_ALWAYS_INLINE void *value() {
        return (void *)(coordinates() + dimensions);
    }

    /** Get the func name, assuming this packet is laid out in memory
     * as it was written. It comes after the value. */
    HALIDE_ALWAYS_INLINE const char *func() const {
        return (const char *)value() + type.lanes * type.bytes();
    }

    HALIDE_ALWAYS_INLINE char *func() {
        return (char *)value() + type.lanes * type.bytes();
    }

    /** Get the trace_tag (if any), assuming this packet is laid out in memory
     * as it was written. It comes after the func name. If there is no trace_tag,
     * this will return a pointer to an empty string. */
    HALIDE_ALWAYS_INLINE const char *trace_tag() const {
        const char *f = func();
        // strlen may not be available here
        while (*f++) {
            // nothing
        }
        return f;
    }

    HALIDE_ALWAYS_INLINE char *trace_tag() {
        char *f = func();
        // strlen may not be available here
        while (*f++) {
            // nothing
        }
        return f;
    }
    #endif
};



/** Set the file descriptor that Halide should write binary trace
 * events to. If called with 0 as the argument, Halide outputs trace
 * information to stdout in a human-readable format. If never called,
 * Halide checks the for existence of an environment variable called
 * HL_TRACE_FILE and opens that file. If HL_TRACE_FILE is not defined,
 * it outputs trace information to stdout in a human-readable
 * format. */
extern void halide_set_trace_file(int fd);

/** Halide calls this to retrieve the file descriptor to write binary
 * trace events to. The default implementation returns the value set
 * by halide_set_trace_file. Implement it yourself if you wish to use
 * a custom file descriptor per user_context. Return zero from your
 * implementation to tell Halide to print human-readable trace
 * information to stdout. */
extern int halide_get_trace_file(void *user_context);

/** If tracing is writing to a file. This call closes that file
 * (flushing the trace). Returns zero on success. */
extern int halide_shutdown_trace();

/** All Halide GPU or device backend implementations provide an
 * interface to be used with halide_device_malloc, etc. This is
 * accessed via the functions below.
 */

/** An opaque struct containing per-GPU API implementations of the
 * device functions. */
struct halide_device_interface_impl_t;

/** Each GPU API provides a halide_device_interface_t struct pointing
 * to the code that manages device allocations. You can access these
 * functions directly from the struct member function pointers, or by
 * calling the functions declared below. Note that the global
 * functions are not available when using Halide as a JIT compiler.
 * If you are using raw halide_buffer_t in that context you must use
 * the function pointers in the device_interface struct.
 *
 * The function pointers below are currently the same for every GPU
 * API; only the impl field varies. These top-level functions do the
 * bookkeeping that is common across all GPU APIs, and then dispatch
 * to more API-specific functions via another set of function pointers
 * hidden inside the impl field.
 */
struct halide_device_interface_t {
    int (*device_malloc)(void *user_context, struct halide_buffer_t *buf,
                         const struct halide_device_interface_t *device_interface);
    int (*device_free)(void *user_context, struct halide_buffer_t *buf);
    int (*device_sync)(void *user_context, struct halide_buffer_t *buf);
    void (*device_release)(void *user_context,
                          const struct halide_device_interface_t *device_interface);
    int (*copy_to_host)(void *user_context, struct halide_buffer_t *buf);
    int (*copy_to_device)(void *user_context, struct halide_buffer_t *buf,
                          const struct halide_device_interface_t *device_interface);
    int (*device_and_host_malloc)(void *user_context, struct halide_buffer_t *buf,
                                  const struct halide_device_interface_t *device_interface);
    int (*device_and_host_free)(void *user_context, struct halide_buffer_t *buf);
    int (*buffer_copy)(void *user_context, struct halide_buffer_t *src,
                       const struct halide_device_interface_t *dst_device_interface, struct halide_buffer_t *dst);
    int (*device_crop)(void *user_context, const struct halide_buffer_t *src,
                       struct halide_buffer_t *dst);
    int (*device_release_crop)(void *user_context, struct halide_buffer_t *buf);
    int (*wrap_native)(void *user_context, struct halide_buffer_t *buf, uint64_t handle,
                       const struct halide_device_interface_t *device_interface);
    int (*detach_native)(void *user_context, struct halide_buffer_t *buf);
    const struct halide_device_interface_impl_t *impl;
};

/** Release all data associated with the given device interface, in
 * particular all resources (memory, texture, context handles)
 * allocated by Halide. Must be called explicitly when using AOT
 * compilation. */
extern void halide_device_release(void *user_context,
                                  const struct halide_device_interface_t *device_interface);

/** Copy image data from device memory to host memory. This must be called
 * explicitly to copy back the results of a GPU-based filter. */
extern int halide_copy_to_host(void *user_context, struct halide_buffer_t *buf);

/** Copy image data from host memory to device memory. This should not
 * be called directly; Halide handles copying to the device
 * automatically.  If interface is NULL and the bug has a non-zero dev
 * field, the device associated with the dev handle will be
 * used. Otherwise if the dev field is 0 and interface is NULL, an
 * error is returned. */
extern int halide_copy_to_device(void *user_context, struct halide_buffer_t *buf,
                                 const struct halide_device_interface_t *device_interface);

/** Copy data from one buffer to another. The buffers may have
 * different shapes and sizes, but the destination buffer's shape must
 * be contained within the source buffer's shape. That is, for each
 * dimension, the min on the destination buffer must be greater than
 * or equal to the min on the source buffer, and min+extent on the
 * destination buffer must be less that or equal to min+extent on the
 * source buffer. The source data is pulled from either device or
 * host memory on the source, depending on the dirty flags. host is
 * preferred if both are valid. The dst_device_interface parameter
 * controls the destination memory space. NULL means host memory. */
extern int halide_buffer_copy(void *user_context, struct halide_buffer_t *src,
                              const struct halide_device_interface_t *dst_device_interface,
                              struct halide_buffer_t *dst);

/** Give the destination buffer a device allocation which is an alias
 * for the same coordinate range in the source buffer. Modifies the
 * device, device_interface, and the device_dirty flag only. Only
 * supported by some device APIs (others will return
 * halide_error_code_device_crop_unsupported). Call
 * halide_device_release_crop instead of halide_device_free to clean
 * up resources associated with the cropped view. Do not free the
 * device allocation on the source buffer while the destination buffer
 * still lives. Note that the two buffers do not share dirty flags, so
 * care must be taken to update them together as needed. Note also
 * that device interfaces which support cropping may still not support
 * cropping a crop. Instead, create a new crop of the parent
 * buffer. */
extern int halide_device_crop(void *user_context,
                              const struct halide_buffer_t *src,
                              struct halide_buffer_t *dst);

/** Release any resources associated with a cropped view of another
 * buffer. */
extern int halide_device_release_crop(void *user_context,
                                      struct halide_buffer_t *buf);

/** Wait for current GPU operations to complete. Calling this explicitly
 * should rarely be necessary, except maybe for profiling. */
extern int halide_device_sync(void *user_context, struct halide_buffer_t *buf);

/** Allocate device memory to back a halide_buffer_t. */
extern int halide_device_malloc(void *user_context, struct halide_buffer_t *buf,
                                const struct halide_device_interface_t *device_interface);

/** Free device memory. */
extern int halide_device_free(void *user_context, struct halide_buffer_t *buf);

/** Wrap or detach a native device handle, setting the device field
 * and device_interface field as appropriate for the given GPU
 * API. The meaning of the opaque handle is specific to the device
 * interface, so if you know the device interface in use, call the
 * more specific functions in the runtime headers for your specific
 * device API instead (e.g. HalideRuntimeCuda.h). */
// @{
extern int halide_device_wrap_native(void *user_context,
                                     struct halide_buffer_t *buf,
                                     uint64_t handle,
                                     const struct halide_device_interface_t *device_interface);
extern int halide_device_detach_native(void *user_context, struct halide_buffer_t *buf);
// @}

/** Versions of the above functions that accept legacy buffer_t structs. */
// @{
extern int halide_copy_to_host_legacy(void *user_context, struct buffer_t *buf);
extern int halide_copy_to_device_legacy(void *user_context, struct buffer_t *buf,
                                 const struct halide_device_interface_t *device_interface);
extern int halide_device_sync_legacy(void *user_context, struct buffer_t *buf);
extern int halide_device_malloc_legacy(void *user_context, struct buffer_t *buf,
                                const struct halide_device_interface_t *device_interface);
extern int halide_device_free_legacy(void *user_context, struct buffer_t *buf);
// @}

/** Selects which gpu device to use. 0 is usually the display
 * device. If never called, Halide uses the environment variable
 * HL_GPU_DEVICE. If that variable is unset, Halide uses the last
 * device. Set this to -1 to use the last device. */
extern void halide_set_gpu_device(int n);

/** Halide calls this to get the desired halide gpu device
 * setting. Implement this yourself to use a different gpu device per
 * user_context. The default implementation returns the value set by
 * halide_set_gpu_device, or the environment variable
 * HL_GPU_DEVICE. */
extern int halide_get_gpu_device(void *user_context);

/** Set the soft maximum amount of memory, in bytes, that the LRU
 *  cache will use to memoize Func results.  This is not a strict
 *  maximum in that concurrency and simultaneous use of memoized
 *  reults larger than the cache size can both cause it to
 *  temporariliy be larger than the size specified here.
 */
extern void halide_memoization_cache_set_size(int64_t size);

/** Given a cache key for a memoized result, currently constructed
 *  from the Func name and top-level Func name plus the arguments of
 *  the computation, determine if the result is in the cache and
 *  return it if so. (The internals of the cache key should be
 *  considered opaque by this function.) If this routine returns true,
 *  it is a cache miss. Otherwise, it will return false and the
 *  buffers passed in will be filled, via copying, with memoized
 *  data. The last argument is a list if halide_buffer_t pointers which
 *  represents the outputs of the memoized Func. If the Func does not
 *  return a Tuple, there will only be one halide_buffer_t in the list. The
 *  tuple_count parameters determines the length of the list.
 *
 * The return values are:
 * -1: Signals an error.
 *  0: Success and cache hit.
 *  1: Success and cache miss.
 */
extern int halide_memoization_cache_lookup(void *user_context, const uint8_t *cache_key, int32_t size,
                                           struct halide_buffer_t *realized_bounds,
                                           int32_t tuple_count, struct halide_buffer_t **tuple_buffers);

/** Given a cache key for a memoized result, currently constructed
 *  from the Func name and top-level Func name plus the arguments of
 *  the computation, store the result in the cache for futre access by
 *  halide_memoization_cache_lookup. (The internals of the cache key
 *  should be considered opaque by this function.) Data is copied out
 *  from the inputs and inputs are unmodified. The last argument is a
 *  list if halide_buffer_t pointers which represents the outputs of the
 *  memoized Func. If the Func does not return a Tuple, there will
 *  only be one halide_buffer_t in the list. The tuple_count parameters
 *  determines the length of the list.
 *
 * If there is a memory allocation failure, the store does not store
 * the data into the cache.
 */
extern int halide_memoization_cache_store(void *user_context, const uint8_t *cache_key, int32_t size,
                                          struct halide_buffer_t *realized_bounds,
                                          int32_t tuple_count,
                                          struct halide_buffer_t **tuple_buffers);

/** If halide_memoization_cache_lookup succeeds,
 * halide_memoization_cache_release must be called to signal the
 * storage is no longer being used by the caller. It will be passed
 * the host pointer of one the buffers returned by
 * halide_memoization_cache_lookup. That is
 * halide_memoization_cache_release will be called multiple times for
 * the case where halide_memoization_cache_lookup is handling multiple
 * buffers.  (This corresponds to memoizing a Tuple in Halide.) Note
 * that the host pointer must be sufficient to get to all information
 * the relase operation needs. The default Halide cache impleemntation
 * accomplishes this by storing extra data before the start of the user
 * modifiable host storage.
 *
 * This call is like free and does not have a failure return.
  */
extern void halide_memoization_cache_release(void *user_context, void *host);

/** Free all memory and resources associated with the memoization cache.
 * Must be called at a time when no other threads are accessing the cache.
 */
extern void halide_memoization_cache_cleanup();

/** Create a unique file with a name of the form prefixXXXXXsuffix in an arbitrary
 * (but writable) directory; this is typically $TMP or /tmp, but the specific
 * location is not guaranteed. (Note that the exact form of the file name
 * may vary; in particular, the suffix may be ignored on non-Posix systems.)
 * The file is created (but not opened), thus this can be called from
 * different threads (or processes, e.g. when building with parallel make)
 * without risking collision. Note that the caller is always responsible
 * for deleting this file. Returns nonzero value if an error occurs.
 */
extern int halide_create_temp_file(void *user_context,
  const char *prefix, const char *suffix,
  char *path_buf, size_t path_buf_size);

/** Annotate that a given range of memory has been initialized;
 * only used when Target::MSAN is enabled.
 *
 * The default implementation uses the LLVM-provided AnnotateMemoryIsInitialized() function.
 */
extern void halide_msan_annotate_memory_is_initialized(void *user_context, const void *ptr, uint64_t len);

/** Mark the data pointed to by the buffer_t as initialized (but *not* the buffer_t itself),
 * using halide_msan_annotate_memory_is_initialized() for marking.
 *
 * The default implementation takes pains to only mark the active memory ranges
 * (skipping padding), and sorting into ranges to always mark the smallest number of
 * ranges, in monotonically increasing memory order.
 *
 * Most client code should never need to replace the default implementation.
 */
extern void halide_msan_annotate_buffer_is_initialized(void *user_context, struct halide_buffer_t *buffer);
extern void halide_msan_annotate_buffer_is_initialized_as_destructor(void *user_context, void *buffer);

/** The error codes that may be returned by a Halide pipeline. */
enum halide_error_code_t {
    /** There was no error. This is the value returned by Halide on success. */
    halide_error_code_success = 0,

    /** An uncategorized error occurred. Refer to the string passed to halide_error. */
    halide_error_code_generic_error = -1,

    /** A Func was given an explicit bound via Func::bound, but this
     * was not large enough to encompass the region that is used of
     * the Func by the rest of the pipeline. */
    halide_error_code_explicit_bounds_too_small = -2,

    /** The elem_size field of a halide_buffer_t does not match the size in
     * bytes of the type of that ImageParam. Probable type mismatch. */
    halide_error_code_bad_type = -3,

    /** A pipeline would access memory outside of the halide_buffer_t passed
     * in. */
    halide_error_code_access_out_of_bounds = -4,

    /** A halide_buffer_t was given that spans more than 2GB of memory. */
    halide_error_code_buffer_allocation_too_large = -5,

    /** A halide_buffer_t was given with extents that multiply to a number
     * greater than 2^31-1 */
    halide_error_code_buffer_extents_too_large = -6,

    /** Applying explicit constraints on the size of an input or
     * output buffer shrank the size of that buffer below what will be
     * accessed by the pipeline. */
    halide_error_code_constraints_make_required_region_smaller = -7,

    /** A constraint on a size or stride of an input or output buffer
     * was not met by the halide_buffer_t passed in. */
    halide_error_code_constraint_violated = -8,

    /** A scalar parameter passed in was smaller than its minimum
     * declared value. */
    halide_error_code_param_too_small = -9,

    /** A scalar parameter passed in was greater than its minimum
     * declared value. */
    halide_error_code_param_too_large = -10,

    /** A call to halide_malloc returned NULL. */
    halide_error_code_out_of_memory = -11,

    /** A halide_buffer_t pointer passed in was NULL. */
    halide_error_code_buffer_argument_is_null = -12,

    /** debug_to_file failed to open or write to the specified
     * file. */
    halide_error_code_debug_to_file_failed = -13,

    /** The Halide runtime encountered an error while trying to copy
     * from device to host. Turn on -debug in your target string to
     * see more details. */
    halide_error_code_copy_to_host_failed = -14,

    /** The Halide runtime encountered an error while trying to copy
     * from host to device. Turn on -debug in your target string to
     * see more details. */
    halide_error_code_copy_to_device_failed = -15,

    /** The Halide runtime encountered an error while trying to
     * allocate memory on device. Turn on -debug in your target string
     * to see more details. */
    halide_error_code_device_malloc_failed = -16,

    /** The Halide runtime encountered an error while trying to
     * synchronize with a device. Turn on -debug in your target string
     * to see more details. */
    halide_error_code_device_sync_failed = -17,

    /** The Halide runtime encountered an error while trying to free a
     * device allocation. Turn on -debug in your target string to see
     * more details. */
    halide_error_code_device_free_failed = -18,

    /** Buffer has a non-zero device but no device interface, which
     * violates a Halide invariant. */
    halide_error_code_no_device_interface = -19,

    /** An error occurred when attempting to initialize the Matlab
     * runtime. */
    halide_error_code_matlab_init_failed = -20,

    /** The type of an mxArray did not match the expected type. */
    halide_error_code_matlab_bad_param_type = -21,

    /** There is a bug in the Halide compiler. */
    halide_error_code_internal_error = -22,

    /** The Halide runtime encountered an error while trying to launch
     * a GPU kernel. Turn on -debug in your target string to see more
     * details. */
    halide_error_code_device_run_failed = -23,

    /** The Halide runtime encountered a host pointer that violated
     * the alignment set for it by way of a call to
     * set_host_alignment */
    halide_error_code_unaligned_host_ptr = -24,

    /** A fold_storage directive was used on a dimension that is not
     * accessed in a monotonically increasing or decreasing fashion. */
    halide_error_code_bad_fold = -25,

    /** A fold_storage directive was used with a fold factor that was
     * too small to store all the values of a producer needed by the
     * consumer. */
    halide_error_code_fold_factor_too_small = -26,

    /** User-specified require() expression was not satisfied. */
    halide_error_code_requirement_failed = -27,

    /** At least one of the buffer's extents are negative. */
    halide_error_code_buffer_extents_negative = -28,

    /** A compiled pipeline was passed the old deprecated buffer_t
     * struct, and it could not be upgraded to a halide_buffer_t. */
    halide_error_code_failed_to_upgrade_buffer_t = -29,

    /** A compiled pipeline was passed the old deprecated buffer_t
     * struct in bounds inference mode, but the returned information
     * can't be expressed in the old buffer_t. */
    halide_error_code_failed_to_downgrade_buffer_t = -30,

    /** A specialize_fail() schedule branch was selected at runtime. */
    halide_error_code_specialize_fail = -31,

    /** The Halide runtime encountered an error while trying to wrap a
     * native device handle.  Turn on -debug in your target string to
     * see more details. */
    halide_error_code_device_wrap_native_failed = -32,

    /** The Halide runtime encountered an error while trying to detach
     * a native device handle.  Turn on -debug in your target string
     * to see more details. */
    halide_error_code_device_detach_native_failed = -33,

    /** The host field on an input or output was null, the device
     * field was not zero, and the pipeline tries to use the buffer on
     * the host. You may be passing a GPU-only buffer to a pipeline
     * which is scheduled to use it on the CPU. */
    halide_error_code_host_is_null = -34,

    /** A folded buffer was passed to an extern stage, but the region
     * touched wraps around the fold boundary. */
    halide_error_code_bad_extern_fold = -35,

    /** Buffer has a non-null device_interface but device is 0, which
     * violates a Halide invariant. */
    halide_error_code_device_interface_no_device= -36,

    /** Buffer has both host and device dirty bits set, which violates
     * a Halide invariant. */
    halide_error_code_host_and_device_dirty = -37,

    /** The halide_buffer_t * passed to a halide runtime routine is
     * nullptr and this is not allowed. */
    halide_error_code_buffer_is_null = -38,

    /** The Halide runtime encountered an error while trying to copy
     * from one buffer to another. Turn on -debug in your target
     * string to see more details. */
    halide_error_code_device_buffer_copy_failed = -39,

    /** Attempted to make cropped alias of a buffer with a device
     * field, but the device_interface does not support cropping. */
    halide_error_code_device_crop_unsupported = -40,

    /** Cropping a buffer failed for some other reason. Turn on -debug
     * in your target string. */
    halide_error_code_device_crop_failed = -41,

    /** An operation on a buffer required an allocation on a
     * particular device interface, but a device allocation already
     * existed on a different device interface. Free the old one
     * first. */
    halide_error_code_incompatible_device_interface = -42,
};

/** Halide calls the functions below on various error conditions. The
 * default implementations construct an error message, call
 * halide_error, then return the matching error code above. On
 * platforms that support weak linking, you can override these to
 * catch the errors individually. */

/** A call into an extern stage for the purposes of bounds inference
 * failed. Returns the error code given by the extern stage. */
extern int halide_error_bounds_inference_call_failed(void *user_context, const char *extern_stage_name, int result);

/** A call to an extern stage failed. Returned the error code given by
 * the extern stage. */
extern int halide_error_extern_stage_failed(void *user_context, const char *extern_stage_name, int result);

/** Various other error conditions. See the enum above for a
 * description of each. */
// @{
extern int halide_error_explicit_bounds_too_small(void *user_context, const char *func_name, const char *var_name,
                                                      int min_bound, int max_bound, int min_required, int max_required);
extern int halide_error_bad_type(void *user_context, const char *func_name,
                                 uint8_t code_given, uint8_t correct_code,
                                 uint8_t bits_given, uint8_t correct_bits,
                                 uint16_t lanes_given, uint16_t correct_lanes);
extern int halide_error_access_out_of_bounds(void *user_context, const char *func_name,
                                             int dimension, int min_touched, int max_touched,
                                             int min_valid, int max_valid);
extern int halide_error_buffer_allocation_too_large(void *user_context, const char *buffer_name,
                                                    uint64_t allocation_size, uint64_t max_size);
extern int halide_error_buffer_extents_negative(void *user_context, const char *buffer_name, int dimension, int extent);
extern int halide_error_buffer_extents_too_large(void *user_context, const char *buffer_name,
                                                 int64_t actual_size, int64_t max_size);
extern int halide_error_constraints_make_required_region_smaller(void *user_context, const char *buffer_name,
                                                                 int dimension,
                                                                 int constrained_min, int constrained_extent,
                                                                 int required_min, int required_extent);
extern int halide_error_constraint_violated(void *user_context, const char *var, int val,
                                            const char *constrained_var, int constrained_val);
extern int halide_error_param_too_small_i64(void *user_context, const char *param_name,
                                            int64_t val, int64_t min_val);
extern int halide_error_param_too_small_u64(void *user_context, const char *param_name,
                                            uint64_t val, uint64_t min_val);
extern int halide_error_param_too_small_f64(void *user_context, const char *param_name,
                                            double val, double min_val);
extern int halide_error_param_too_large_i64(void *user_context, const char *param_name,
                                            int64_t val, int64_t max_val);
extern int halide_error_param_too_large_u64(void *user_context, const char *param_name,
                                            uint64_t val, uint64_t max_val);
extern int halide_error_param_too_large_f64(void *user_context, const char *param_name,
                                            double val, double max_val);
extern int halide_error_out_of_memory(void *user_context);
extern int halide_error_buffer_argument_is_null(void *user_context, const char *buffer_name);
extern int halide_error_debug_to_file_failed(void *user_context, const char *func,
                                             const char *filename, int error_code);
extern int halide_error_unaligned_host_ptr(void *user_context, const char *func_name, int alignment);
extern int halide_error_host_is_null(void *user_context, const char *func_name);
extern int halide_error_failed_to_upgrade_buffer_t(void *user_context,
                                                   const char *input_name,
                                                   const char *reason);
extern int halide_error_failed_to_downgrade_buffer_t(void *user_context,
                                                     const char *input_name,
                                                     const char *reason);
extern int halide_error_bad_fold(void *user_context, const char *func_name, const char *var_name,
                                 const char *loop_name);
extern int halide_error_bad_extern_fold(void *user_context, const char *func_name,
                                        int dim, int min, int extent, int valid_min, int fold_factor);

extern int halide_error_fold_factor_too_small(void *user_context, const char *func_name, const char *var_name,
                                              int fold_factor, const char *loop_name, int required_extent);
extern int halide_error_requirement_failed(void *user_context, const char *condition, const char *message);
extern int halide_error_specialize_fail(void *user_context, const char *message);
extern int halide_error_no_device_interface(void *user_context);
extern int halide_error_device_interface_no_device(void *user_context);
extern int halide_error_host_and_device_dirty(void *user_context);
extern int halide_error_buffer_is_null(void *user_context, const char *routine);

// @}

/** Optional features a compilation Target can have.
 */
typedef enum halide_target_feature_t {
    halide_target_feature_jit = 0,  ///< Generate code that will run immediately inside the calling process.
    halide_target_feature_debug = 1,  ///< Turn on debug info and output for runtime code.
    halide_target_feature_no_asserts = 2,  ///< Disable all runtime checks, for slightly tighter code.
    halide_target_feature_no_bounds_query = 3, ///< Disable the bounds querying functionality.

    halide_target_feature_sse41 = 4,  ///< Use SSE 4.1 and earlier instructions. Only relevant on x86.
    halide_target_feature_avx = 5,  ///< Use AVX 1 instructions. Only relevant on x86.
    halide_target_feature_avx2 = 6,  ///< Use AVX 2 instructions. Only relevant on x86.
    halide_target_feature_fma = 7,  ///< Enable x86 FMA instruction
    halide_target_feature_fma4 = 8,  ///< Enable x86 (AMD) FMA4 instruction set
    halide_target_feature_f16c = 9,  ///< Enable x86 16-bit float support

    halide_target_feature_armv7s = 10,  ///< Generate code for ARMv7s. Only relevant for 32-bit ARM.
    halide_target_feature_no_neon = 11,  ///< Avoid using NEON instructions. Only relevant for 32-bit ARM.

    halide_target_feature_vsx = 12,  ///< Use VSX instructions. Only relevant on POWERPC.
    halide_target_feature_power_arch_2_07 = 13,  ///< Use POWER ISA 2.07 new instructions. Only relevant on POWERPC.

    halide_target_feature_cuda = 14,  ///< Enable the CUDA runtime. Defaults to compute capability 2.0 (Fermi)
    halide_target_feature_cuda_capability30 = 15,  ///< Enable CUDA compute capability 3.0 (Kepler)
    halide_target_feature_cuda_capability32 = 16,  ///< Enable CUDA compute capability 3.2 (Tegra K1)
    halide_target_feature_cuda_capability35 = 17,  ///< Enable CUDA compute capability 3.5 (Kepler)
    halide_target_feature_cuda_capability50 = 18,  ///< Enable CUDA compute capability 5.0 (Maxwell)

    halide_target_feature_opencl = 19,  ///< Enable the OpenCL runtime.
    halide_target_feature_cl_doubles = 20,  ///< Enable double support on OpenCL targets

    halide_target_feature_opengl = 21,  ///< Enable the OpenGL runtime.
    halide_target_feature_openglcompute = 22, ///< Enable OpenGL Compute runtime.

    halide_target_feature_unused_23 = 23, ///< Unused. (Formerly: Enable the RenderScript runtime.)

    halide_target_feature_user_context = 24,  ///< Generated code takes a user_context pointer as first argument

    halide_target_feature_matlab = 25,  ///< Generate a mexFunction compatible with Matlab mex libraries. See tools/mex_halide.m.

    halide_target_feature_profile = 26, ///< Launch a sampling profiler alongside the Halide pipeline that monitors and reports the runtime used by each Func
    halide_target_feature_no_runtime = 27, ///< Do not include a copy of the Halide runtime in any generated object file or assembly

    halide_target_feature_metal = 28, ///< Enable the (Apple) Metal runtime.
    halide_target_feature_mingw = 29, ///< For Windows compile to MinGW toolset rather then Visual Studio

    halide_target_feature_c_plus_plus_mangling = 30, ///< Generate C++ mangled names for result function, et al

    halide_target_feature_large_buffers = 31, ///< Enable 64-bit buffer indexing to support buffers > 2GB. Ignored if bits != 64.

    halide_target_feature_hvx_64 = 32, ///< Enable HVX 64 byte mode.
    halide_target_feature_hvx_128 = 33, ///< Enable HVX 128 byte mode.
    halide_target_feature_hvx_v62 = 34, ///< Enable Hexagon v62 architecture.
    halide_target_feature_fuzz_float_stores = 35, ///< On every floating point store, set the last bit of the mantissa to zero. Pipelines for which the output is very different with this feature enabled may also produce very different output on different processors.
    halide_target_feature_soft_float_abi = 36, ///< Enable soft float ABI. This only enables the soft float ABI calling convention, which does not necessarily use soft floats.
    halide_target_feature_msan = 37, ///< Enable hooks for MSAN support.
    halide_target_feature_avx512 = 38, ///< Enable the base AVX512 subset supported by all AVX512 architectures. The specific feature sets are AVX-512F and AVX512-CD. See https://en.wikipedia.org/wiki/AVX-512 for a description of each AVX subset.
    halide_target_feature_avx512_knl = 39, ///< Enable the AVX512 features supported by Knight's Landing chips, such as the Xeon Phi x200. This includes the base AVX512 set, and also AVX512-CD and AVX512-ER.
    halide_target_feature_avx512_skylake = 40, ///< Enable the AVX512 features supported by Skylake Xeon server processors. This adds AVX512-VL, AVX512-BW, and AVX512-DQ to the base set. The main difference from the base AVX512 set is better support for small integer ops. Note that this does not include the Knight's Landing features. Note also that these features are not available on Skylake desktop and mobile processors.
    halide_target_feature_avx512_cannonlake = 41, ///< Enable the AVX512 features expected to be supported by future Cannonlake processors. This includes all of the Skylake features, plus AVX512-IFMA and AVX512-VBMI.
    halide_target_feature_hvx_use_shared_object = 42, ///< Deprecated
    halide_target_feature_trace_loads = 43, ///< Trace all loads done by the pipeline. Equivalent to calling Func::trace_loads on every non-inlined Func.
    halide_target_feature_trace_stores = 44, ///< Trace all stores done by the pipeline. Equivalent to calling Func::trace_stores on every non-inlined Func.
    halide_target_feature_trace_realizations = 45, ///< Trace all realizations done by the pipeline. Equivalent to calling Func::trace_realizations on every non-inlined Func.
    halide_target_feature_cuda_capability61 = 46,  ///< Enable CUDA compute capability 6.1 (Pascal)
    halide_target_feature_hvx_v65 = 47, ///< Enable Hexagon v65 architecture.
    halide_target_feature_hvx_v66 = 48, ///< Enable Hexagon v66 architecture.
    halide_target_feature_cl_half = 49,  ///< Enable half support on OpenCL targets
    halide_target_feature_strict_float = 50, ///< Turn off all non-IEEE floating-point optimization. Currently applies only to LLVM targets.
    halide_target_feature_end = 51, ///< A sentinel. Every target is considered to have this feature, and setting this feature does nothing.
} halide_target_feature_t;

/** This function is called internally by Halide in some situations to determine
 * if the current execution environment can support the given set of
 * halide_target_feature_t flags. The implementation must do the following:
 *
 * -- If there are flags set in features that the function knows *cannot* be supported, return 0.
 * -- Otherwise, return 1.
 * -- Note that any flags set in features that the function doesn't know how to test should be ignored;
 * this implies that a return value of 1 means "not known to be bad" rather than "known to be good".
 *
 * In other words: a return value of 0 means "It is not safe to use code compiled with these features",
 * while a return value of 1 means "It is not obviously unsafe to use code compiled with these features".
 *
 * The default implementation simply calls halide_default_can_use_target_features.
 */
// @{
extern int halide_can_use_target_features(uint64_t features);
typedef int (*halide_can_use_target_features_t)(uint64_t);
extern halide_can_use_target_features_t halide_set_custom_can_use_target_features(halide_can_use_target_features_t);
// @}

/**
 * This is the default implementation of halide_can_use_target_features; it is provided
 * for convenience of user code that may wish to extend halide_can_use_target_features
 * but continue providing existing support, e.g.
 *
 *     int halide_can_use_target_features(uint64_t features) {
 *          if (features & halide_target_somefeature) {
 *              if (!can_use_somefeature()) {
 *                  return 0;
 *              }
 *          }
 *          return halide_default_can_use_target_features(features);
 *     }
 */
extern int halide_default_can_use_target_features(uint64_t features);


typedef struct halide_dimension_t {
    int32_t min, extent, stride;

    // Per-dimension flags. None are defined yet (This is reserved for future use).
    uint32_t flags;

#ifdef __cplusplus
    HALIDE_ALWAYS_INLINE halide_dimension_t() : min(0), extent(0), stride(0), flags(0) {}
    HALIDE_ALWAYS_INLINE halide_dimension_t(int32_t m, int32_t e, int32_t s, uint32_t f = 0) :
        min(m), extent(e), stride(s), flags(f) {}

    HALIDE_ALWAYS_INLINE bool operator==(const halide_dimension_t &other) const {
        return (min == other.min) &&
            (extent == other.extent) &&
            (stride == other.stride) &&
            (flags == other.flags);
    }

    HALIDE_ALWAYS_INLINE bool operator!=(const halide_dimension_t &other) const {
        return !(*this == other);
    }
#endif
} halide_dimension_t;

#ifdef __cplusplus
} // extern "C"
#endif

typedef enum {halide_buffer_flag_host_dirty = 1,
              halide_buffer_flag_device_dirty = 2} halide_buffer_flags;

/**
 * The raw representation of an image passed around by generated
 * Halide code. It includes some stuff to track whether the image is
 * not actually in main memory, but instead on a device (like a
 * GPU). For a more convenient C++ wrapper, use Halide::Buffer<T>. */
typedef struct halide_buffer_t {
    /** A device-handle for e.g. GPU memory used to back this buffer. */
    uint64_t device;

    /** The interface used to interpret the above handle. */
    const struct halide_device_interface_t *device_interface;

    /** A pointer to the start of the data in main memory. In terms of
     * the Halide coordinate system, this is the address of the min
     * coordinates (defined below). */
    uint8_t* host;

    /** flags with various meanings. */
    uint64_t flags;

    /** The type of each buffer element. */
    struct halide_type_t type;

    /** The dimensionality of the buffer. */
    int32_t dimensions;

    /** The shape of the buffer. Halide does not own this array - you
     * must manage the memory for it yourself. */
    halide_dimension_t *dim;

    /** Pads the buffer up to a multiple of 8 bytes */
    void *padding;

#ifdef __cplusplus
    /** Convenience methods for accessing the flags */
    // @{
    HALIDE_ALWAYS_INLINE bool get_flag(halide_buffer_flags flag) const {
        return (flags & flag) != 0;
    }

    HALIDE_ALWAYS_INLINE void set_flag(halide_buffer_flags flag, bool value) {
        if (value) {
            flags |= flag;
        } else {
            flags &= ~flag;
        }
    }

    HALIDE_ALWAYS_INLINE bool host_dirty() const {
        return get_flag(halide_buffer_flag_host_dirty);
    }

    HALIDE_ALWAYS_INLINE bool device_dirty() const {
        return get_flag(halide_buffer_flag_device_dirty);
    }

    HALIDE_ALWAYS_INLINE void set_host_dirty(bool v = true) {
        set_flag(halide_buffer_flag_host_dirty, v);
    }

    HALIDE_ALWAYS_INLINE void set_device_dirty(bool v = true) {
        set_flag(halide_buffer_flag_device_dirty, v);
    }
    // @}

    /** The total number of elements this buffer represents. Equal to
     * the product of the extents */
    HALIDE_ALWAYS_INLINE size_t number_of_elements() const {
        size_t s = 1;
        for (int i = 0; i < dimensions; i++) {
            s *= dim[i].extent;
        }
        return s;
    }

    /** A pointer to the element with the lowest address. If all
     * strides are positive, equal to the host pointer. */
    HALIDE_ALWAYS_INLINE uint8_t *begin() const {
        ptrdiff_t index = 0;
        for (int i = 0; i < dimensions; i++) {
            if (dim[i].stride < 0) {
                index += dim[i].stride * (dim[i].extent - 1);
            }
        }
        return host + index * type.bytes();
    }

    /** A pointer to one beyond the element with the highest address. */
    HALIDE_ALWAYS_INLINE uint8_t *end() const {
        ptrdiff_t index = 0;
        for (int i = 0; i < dimensions; i++) {
            if (dim[i].stride > 0) {
                index += dim[i].stride * (dim[i].extent - 1);
            }
        }
        index += 1;
        return host + index * type.bytes();
    }

    /** The total number of bytes spanned by the data in memory. */
    HALIDE_ALWAYS_INLINE size_t size_in_bytes() const {
        return (size_t)(end() - begin());
    }

    /** A pointer to the element at the given location. */
    HALIDE_ALWAYS_INLINE uint8_t *address_of(const int *pos) const {
        ptrdiff_t index = 0;
        for (int i = 0; i < dimensions; i++) {
            index += dim[i].stride * (pos[i] - dim[i].min);
        }
        return host + index * type.bytes();
    }

    /** Attempt to call device_sync for the buffer. If the buffer
     * has no device_interface (or no device_sync), this is a quiet no-op.
     * Calling this explicitly should rarely be necessary, except for profiling. */
    HALIDE_ALWAYS_INLINE int device_sync(void *ctx = NULL) {
        if (device_interface && device_interface->device_sync) {
            return device_interface->device_sync(ctx, this);
        }
        return 0;
    }

    /** Check if an input buffer passed extern stage is a querying
     * bounds. Compared to doing the host pointer check directly,
     * this both adds clarity to code and will facilitate moving to
     * another representation for bounds query arguments. */
    HALIDE_ALWAYS_INLINE bool is_bounds_query() const {
        return host == NULL && device == 0;
    }

#endif
} halide_buffer_t;

#ifdef __cplusplus
extern "C" {
#endif

#ifndef HALIDE_ATTRIBUTE_DEPRECATED
#ifdef HALIDE_ALLOW_DEPRECATED
#define HALIDE_ATTRIBUTE_DEPRECATED(x)
#else
#ifdef _MSC_VER
#define HALIDE_ATTRIBUTE_DEPRECATED(x) __declspec(deprecated(x))
#else
#define HALIDE_ATTRIBUTE_DEPRECATED(x) __attribute__((deprecated(x)))
#endif
#endif
#endif

/** The old buffer_t, included for compatibility with old code. Don't
 * use it. */
#ifndef BUFFER_T_DEFINED
#define BUFFER_T_DEFINED
typedef struct buffer_t {
    uint64_t dev;
    uint8_t* host;
    int32_t extent[4];
    int32_t stride[4];
    int32_t min[4];
    int32_t elem_size;
    HALIDE_ATTRIBUTE_ALIGN(1) bool host_dirty;
    HALIDE_ATTRIBUTE_ALIGN(1) bool dev_dirty;
    HALIDE_ATTRIBUTE_ALIGN(1) uint8_t _padding[10 - sizeof(void *)];
} buffer_t;
#endif // BUFFER_T_DEFINED

/** Copies host pointer, mins, extents, strides, and device state from
 * an old-style buffer_t into a new-style halide_buffer_t. The
 * dimensions and type fields of the new buffer_t should already be
 * set. Returns an error code if the upgrade could not be
 * performed. */
extern int halide_upgrade_buffer_t(void *user_context, const char *name,
                                   const buffer_t *old_buf, halide_buffer_t *new_buf);

/** Copies the host pointer, mins, extents, strides, and device state
 * from a halide_buffer_t to a buffer_t. Also sets elem_size. Useful
 * for backporting the results of bounds inference. */
extern int halide_downgrade_buffer_t(void *user_context, const char *name,
                                     const halide_buffer_t *new_buf, buffer_t *old_buf);

/** Copies the dirty flags and device allocation state from a new
 * buffer_t back to a legacy buffer_t. */
extern int halide_downgrade_buffer_t_device_fields(void *user_context, const char *name,
                                                   const halide_buffer_t *new_buf, buffer_t *old_buf);

/** halide_scalar_value_t is a simple union able to represent all the well-known
 * scalar values in a filter argument. Note that it isn't tagged with a type;
 * you must ensure you know the proper type before accessing. Most user
 * code will never need to create instances of this struct; its primary use
 * is to hold def/min/max values in a halide_filter_argument_t. (Note that
 * this is conceptually just a union; it's wrapped in a struct to ensure
 * that it doesn't get anonymized by LLVM.)
 */
struct halide_scalar_value_t {
    union {
        bool b;
        int8_t i8;
        int16_t i16;
        int32_t i32;
        int64_t i64;
        uint8_t u8;
        uint16_t u16;
        uint32_t u32;
        uint64_t u64;
        float f32;
        double f64;
        void *handle;
    } u;
};

enum halide_argument_kind_t {
    halide_argument_kind_input_scalar = 0,
    halide_argument_kind_input_buffer = 1,
    halide_argument_kind_output_buffer = 2
};

/*
    These structs must be robust across different compilers and settings; when
    modifying them, strive for the following rules:

    1) All fields are explicitly sized. I.e. must use int32_t and not "int"
    2) All fields must land on an alignment boundary that is the same as their size
    3) Explicit padding is added to make that so
    4) The sizeof the struct is padded out to a multiple of the largest natural size thing in the struct
    5) don't forget that 32 and 64 bit pointers are different sizes
*/

/**
 * halide_filter_argument_t is essentially a plain-C-struct equivalent to
 * Halide::Argument; most user code will never need to create one.
 */
struct halide_filter_argument_t {
    const char *name;       // name of the argument; will never be null or empty.
    int32_t kind;           // actually halide_argument_kind_t
    int32_t dimensions;     // always zero for scalar arguments
    struct halide_type_t type;
    // These pointers should always be null for buffer arguments,
    // and *may* be null for scalar arguments. (A null value means
    // there is no def/min/max specified for this argument.)
    const struct halide_scalar_value_t *def;
    const struct halide_scalar_value_t *min;
    const struct halide_scalar_value_t *max;
};

struct halide_filter_metadata_t {
    /** version of this metadata; currently always 0. */
    int32_t version;

    /** The number of entries in the arguments field. This is always >= 1. */
    int32_t num_arguments;

    /** An array of the filters input and output arguments; this will never be
     * null. The order of arguments is not guaranteed (input and output arguments
     * may come in any order); however, it is guaranteed that all arguments
     * will have a unique name within a given filter. */
    const struct halide_filter_argument_t* arguments;

    /** The Target for which the filter was compiled. This is always
     * a canonical Target string (ie a product of Target::to_string). */
    const char* target;

    /** The function name of the filter. */
    const char* name;
};

/** The functions below here are relevant for pipelines compiled with
 * the -profile target flag, which runs a sampling profiler thread
 * alongside the pipeline. */

/** Per-Func state tracked by the sampling profiler. */
struct halide_profiler_func_stats {
    /** Total time taken evaluating this Func (in nanoseconds). */
    uint64_t time;

    /** The current memory allocation of this Func. */
    uint64_t memory_current;

    /** The peak memory allocation of this Func. */
    uint64_t memory_peak;

    /** The total memory allocation of this Func. */
    uint64_t memory_total;

    /** The peak stack allocation of this Func's threads. */
    uint64_t stack_peak;

    /** The average number of thread pool worker threads active while computing this Func. */
    uint64_t active_threads_numerator, active_threads_denominator;

    /** The name of this Func. A global constant string. */
    const char *name;

    /** The total number of memory allocation of this Func. */
    int num_allocs;
};

/** Per-pipeline state tracked by the sampling profiler. These exist
 * in a linked list. */
struct halide_profiler_pipeline_stats {
    /** Total time spent inside this pipeline (in nanoseconds) */
    uint64_t time;

    /** The current memory allocation of funcs in this pipeline. */
    uint64_t memory_current;

    /** The peak memory allocation of funcs in this pipeline. */
    uint64_t memory_peak;

    /** The total memory allocation of funcs in this pipeline. */
    uint64_t memory_total;

    /** The average number of thread pool worker threads doing useful
     * work while computing this pipeline. */
    uint64_t active_threads_numerator, active_threads_denominator;

    /** The name of this pipeline. A global constant string. */
    const char *name;

    /** An array containing states for each Func in this pipeline. */
    struct halide_profiler_func_stats *funcs;

    /** The next pipeline_stats pointer. It's a void * because types
     * in the Halide runtime may not currently be recursive. */
    void *next;

    /** The number of funcs in this pipeline. */
    int num_funcs;

    /** An internal base id used to identify the funcs in this pipeline. */
    int first_func_id;

    /** The number of times this pipeline has been run. */
    int runs;

    /** The total number of samples taken inside of this pipeline. */
    int samples;

    /** The total number of memory allocation of funcs in this pipeline. */
    int num_allocs;
};

/** The global state of the profiler. */

struct halide_profiler_state {
    /** Guards access to the fields below. If not locked, the sampling
     * profiler thread is free to modify things below (including
     * reordering the linked list of pipeline stats). */
    struct halide_mutex lock;

    /** The amount of time the profiler thread sleeps between samples
     * in milliseconds. Defaults to 1 */
    int sleep_time;

    /** An internal id used for bookkeeping. */
    int first_free_id;

    /** The id of the current running Func. Set by the pipeline, read
     * periodically by the profiler thread. */
    int current_func;

    /** The number of threads currently doing work. */
    int active_threads;

    /** A linked list of stats gathered for each pipeline. */
    struct halide_profiler_pipeline_stats *pipelines;

    /** Retrieve remote profiler state. Used so that the sampling
     * profiler can follow along with execution that occurs elsewhere,
     * e.g. on a DSP. If null, it reads from the int above instead. */
    void (*get_remote_profiler_state)(int *func, int *active_workers);

    /** Sampling thread reference to be joined at shutdown. */
    struct halide_thread *sampling_thread;
};

/** Profiler func ids with special meanings. */
enum {
    /// current_func takes on this value when not inside Halide code
    halide_profiler_outside_of_halide = -1,
    /// Set current_func to this value to tell the profiling thread to
    /// halt. It will start up again next time you run a pipeline with
    /// profiling enabled.
    halide_profiler_please_stop = -2
};

/** Get a pointer to the global profiler state for programmatic
 * inspection. Lock it before using to pause the profiler. */
extern struct halide_profiler_state *halide_profiler_get_state();

/** Get a pointer to the pipeline state associated with pipeline_name.
 * This function grabs the global profiler state's lock on entry. */
extern struct halide_profiler_pipeline_stats *halide_profiler_get_pipeline_state(const char *pipeline_name);

/** Reset profiler state cheaply. May leave threads running or some
 * memory allocated but all accumluated statistics are reset.
 * WARNING: Do NOT call this method while any halide pipeline is
 * running; halide_profiler_memory_allocate/free and
 * halide_profiler_stack_peak_update update the profiler pipeline's
 * state without grabbing the global profiler state's lock. */
extern void halide_profiler_reset();

/** Reset all profiler state.
 * WARNING: Do NOT call this method while any halide pipeline is
 * running; halide_profiler_memory_allocate/free and
 * halide_profiler_stack_peak_update update the profiler pipeline's
 * state without grabbing the global profiler state's lock. */
void halide_profiler_shutdown();

/** Print out timing statistics for everything run since the last
 * reset. Also happens at process exit. */
extern void halide_profiler_report(void *user_context);

/// \name "Float16" functions
/// These functions operate of bits (``uint16_t``) representing a half
/// precision floating point number (IEEE-754 2008 binary16).
//{@

/** Read bits representing a half precision floating point number and return
 *  the float that represents the same value */
extern float halide_float16_bits_to_float(uint16_t);

/** Read bits representing a half precision floating point number and return
 *  the double that represents the same value */
extern double halide_float16_bits_to_double(uint16_t);

// TODO: Conversion functions to half

//@}

#ifdef __cplusplus
} // End extern "C"
#endif

#ifdef __cplusplus

namespace {
template<typename T> struct check_is_pointer;
template<typename T> struct check_is_pointer<T *> {};
}

/** Construct the halide equivalent of a C type */
template<typename T>
HALIDE_ALWAYS_INLINE halide_type_t halide_type_of() {
    // Create a compile-time error if T is not a pointer (without
    // using any includes - this code goes into the runtime).
    check_is_pointer<T> check;
    (void)check;
    return halide_type_t(halide_type_handle, 64);
}

template<>
HALIDE_ALWAYS_INLINE halide_type_t halide_type_of<float>() {
    return halide_type_t(halide_type_float, 32);
}

template<>
HALIDE_ALWAYS_INLINE halide_type_t halide_type_of<double>() {
    return halide_type_t(halide_type_float, 64);
}

template<>
HALIDE_ALWAYS_INLINE halide_type_t halide_type_of<bool>() {
    return halide_type_t(halide_type_uint, 1);
}

template<>
HALIDE_ALWAYS_INLINE halide_type_t halide_type_of<uint8_t>() {
    return halide_type_t(halide_type_uint, 8);
}

template<>
HALIDE_ALWAYS_INLINE halide_type_t halide_type_of<uint16_t>() {
    return halide_type_t(halide_type_uint, 16);
}

template<>
HALIDE_ALWAYS_INLINE halide_type_t halide_type_of<uint32_t>() {
    return halide_type_t(halide_type_uint, 32);
}

template<>
HALIDE_ALWAYS_INLINE halide_type_t halide_type_of<uint64_t>() {
    return halide_type_t(halide_type_uint, 64);
}

template<>
HALIDE_ALWAYS_INLINE halide_type_t halide_type_of<int8_t>() {
    return halide_type_t(halide_type_int, 8);
}

template<>
HALIDE_ALWAYS_INLINE halide_type_t halide_type_of<int16_t>() {
    return halide_type_t(halide_type_int, 16);
}

template<>
HALIDE_ALWAYS_INLINE halide_type_t halide_type_of<int32_t>() {
    return halide_type_t(halide_type_int, 32);
}

template<>
HALIDE_ALWAYS_INLINE halide_type_t halide_type_of<int64_t>() {
    return halide_type_t(halide_type_int, 64);
}

#endif

#endif // HALIDE_HALIDERUNTIME_H<|MERGE_RESOLUTION|>--- conflicted
+++ resolved
@@ -89,14 +89,9 @@
 extern halide_error_handler_t halide_set_error_handler(halide_error_handler_t handler);
 // @}
 
-<<<<<<< HEAD
-/** Cross-platform mutex. These are allocated statically inside the
- * runtime, hence the fixed size. */
-=======
 /** Cross-platform mutex. Must be initialized with zero and implementation
  * must treat zero as an unlocked mutex with no waiters, etc.
  */
->>>>>>> 57182f1d
 struct halide_mutex {
     uintptr_t _private[1];
 };
@@ -105,7 +100,6 @@
  * platform specific code for mutual exclusion. Equivalent to posix
  * calls. */
 //@{
-extern void halide_mutex_init(struct halide_mutex *mutex);
 extern void halide_mutex_lock(struct halide_mutex *mutex);
 extern void halide_mutex_unlock(struct halide_mutex *mutex);
 //@}
