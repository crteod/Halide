--- conflicted
+++ resolved
@@ -225,11 +225,7 @@
 }
 
 template<typename CodeGen_CPU>
-<<<<<<< HEAD
-void CodeGen_GPU_Host<CodeGen_CPU>::compile(const LoweredFunc &f) {
-=======
 void CodeGen_GPU_Host<CodeGen_CPU>::compile_func(const LoweredFunc &f) {
->>>>>>> 1ab565ce
     function_name = f.name;
 
     // Create a new module for all of the kernels we find in this function.
@@ -239,11 +235,7 @@
     }
 
     // Call the base implementation to create the function.
-<<<<<<< HEAD
-    CodeGen_CPU::compile(f);
-=======
     CodeGen_CPU::compile_func(f);
->>>>>>> 1ab565ce
 
     // Remember the entry block so we can branch to it upon init success.
     BasicBlock *entry = &function->getEntryBlock();
