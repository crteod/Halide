--- conflicted
+++ resolved
@@ -256,13 +256,9 @@
     if (target.features_any_of({Target::CUDA,
                                 Target::OpenCL,
                                 Target::OpenGL,
-<<<<<<< HEAD
+                                Target::OpenGLCompute,
                                 Target::Renderscript,
                                 Target::Metal})) {
-=======
-                                Target::OpenGLCompute,
-                                Target::Renderscript})) {
->>>>>>> 88704ea0
 #ifdef WITH_X86
         if (target.arch == Target::X86) {
             return make_codegen<CodeGen_GPU_Host<CodeGen_X86>>(target, context);
