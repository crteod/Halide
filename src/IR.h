--- conflicted
+++ resolved
@@ -518,12 +518,9 @@
         require,
         size_of_halide_buffer_t,
         strict_float,
-<<<<<<< HEAD
         quiet_div,
-        quiet_mod;
-=======
+        quiet_mod,
         unsafe_promise_clamped;
->>>>>>> e5d31250
 
     // We also declare some symbolic names for some of the runtime
     // functions that we want to construct Call nodes to here to avoid
